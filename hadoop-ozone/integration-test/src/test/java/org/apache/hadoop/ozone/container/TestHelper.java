--- conflicted
+++ resolved
@@ -49,10 +49,6 @@
 
 import org.apache.hadoop.ozone.om.helpers.OmKeyLocationInfo;
 import org.apache.hadoop.test.GenericTestUtils;
-<<<<<<< HEAD
-import org.apache.ratis.protocol.RaftGroupId;
-=======
->>>>>>> 375da4d2
 import org.apache.ratis.server.RaftServer;
 import org.apache.ratis.statemachine.StateMachine;
 import org.junit.Assert;
@@ -328,22 +324,12 @@
 
   private static RaftServer.Division getRaftServerDivision(
       HddsDatanodeService dn, Pipeline pipeline) throws Exception {
-<<<<<<< HEAD
-    XceiverServerSpi serverSpi = dn.getDatanodeStateMachine().
-        getContainer().getWriteChannel();
-    RaftServer server = (((XceiverServerRatis) serverSpi).getServer());
-    RaftGroupId groupId =
-        pipeline == null ? server.getGroupIds().iterator().next() :
-            RatisHelper.newRaftGroup(pipeline).getGroupId();
-    return server.getDivision(groupId);
-=======
     XceiverServerRatis server =
         (XceiverServerRatis) (dn.getDatanodeStateMachine().
             getContainer().getWriteChannel());
     return pipeline == null ? server.getServerDivision() :
         server.getServerDivision(
             RatisHelper.newRaftGroup(pipeline).getGroupId());
->>>>>>> 375da4d2
   }
 
   public static StateMachine getStateMachine(HddsDatanodeService dn,
@@ -352,12 +338,7 @@
   }
 
   public static HddsDatanodeService getDatanodeService(OmKeyLocationInfo info,
-<<<<<<< HEAD
       MiniOzoneCluster cluster) throws IOException {
-=======
-      MiniOzoneCluster cluster)
-      throws IOException {
->>>>>>> 375da4d2
     DatanodeDetails dnDetails =  info.getPipeline().
         getFirstNode();
     return cluster.getHddsDatanodes().get(cluster.
