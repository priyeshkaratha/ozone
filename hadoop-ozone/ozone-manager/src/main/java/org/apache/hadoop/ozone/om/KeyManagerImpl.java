--- conflicted
+++ resolved
@@ -721,12 +721,7 @@
   public PendingKeysDeletion getPendingDeletionKeys(
       String volume, String bucket, String startKey,
       CheckedFunction<KeyValue<String, OmKeyInfo>, Boolean, IOException> filter,
-<<<<<<< HEAD
-      int count) throws IOException {
-
-=======
       int count, int ratisByteLimit) throws IOException {
->>>>>>> 18c928d2
     List<BlockGroup> keyBlocksList = Lists.newArrayList();
     long serializedSize = 0;
     Map<String, RepeatedOmKeyInfo> keysToModify = new HashMap<>();
@@ -756,16 +751,6 @@
             if (filter == null || filter.apply(Table.newKeyValue(kv.getKey(), info))) {
               List<DeletedBlock> deletedBlocks = info.getKeyLocationVersions().stream()
                   .flatMap(versionLocations -> versionLocations.getLocationList().stream()
-<<<<<<< HEAD
-                      .map(b ->  new DeletedBlock(
-                          new BlockID(b.getContainerID(), b.getLocalID()),
-                          b.getLength(),
-                          QuotaUtil.getReplicatedSize(b.getLength(), info.getReplicationConfig()))))
-                  .collect(Collectors.toList());
-              BlockGroup keyBlocks = BlockGroup.newBuilder()
-                  .setKeyName(kv.getKey())
-                  .addAllBlocks(deletedBlocks).build();
-=======
                       .map(b -> new BlockID(b.getContainerID(), b.getLocalID()))).collect(Collectors.toList());
               BlockGroup keyBlocks = BlockGroup.newBuilder().setKeyName(kv.getKey())
                   .addAllBlockIDs(blockIDS).build();
@@ -781,7 +766,6 @@
                 }
                 break;
               }
->>>>>>> 18c928d2
               blockGroupList.add(keyBlocks);
               currentCount++;
             } else {
