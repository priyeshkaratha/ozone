--- conflicted
+++ resolved
@@ -1075,16 +1075,10 @@
 
   private long countBlocksPendingDeletion() {
     try {
-<<<<<<< HEAD
-      boolean isDDEnabled = scmBlockTestingClient.getScmInfo().getMetaDataLayoutVersion() >=
-          HDDSLayoutFeature.DATA_DISTRIBUTION.layoutVersion();
-      return keyManager.getPendingDeletionKeys((kv) -> true, Integer.MAX_VALUE)
-=======
       return keyManager.getPendingDeletionKeys((kv) -> true, Integer.MAX_VALUE, ratisLimit)
->>>>>>> 18c928d2
           .getKeyBlocksList()
           .stream()
-          .map(isDDEnabled ? BlockGroup::getAllBlocks : BlockGroup::getBlockIDs)
+          .map(BlockGroup::getAllBlocks)
           .mapToLong(Collection::size)
           .sum();
     } catch (IOException e) {
