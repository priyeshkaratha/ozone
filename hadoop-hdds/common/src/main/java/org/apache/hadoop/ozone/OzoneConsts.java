/*
 * Licensed to the Apache Software Foundation (ASF) under one
 * or more contributor license agreements.  See the NOTICE file
 * distributed with this work for additional information
 * regarding copyright ownership.  The ASF licenses this file
 * to you under the Apache License, Version 2.0 (the
 * "License"); you may not use this file except in compliance
 *  with the License.  You may obtain a copy of the License at
 *
 *      http://www.apache.org/licenses/LICENSE-2.0
 *
 *  Unless required by applicable law or agreed to in writing, software
 *  distributed under the License is distributed on an "AS IS" BASIS,
 *  WITHOUT WARRANTIES OR CONDITIONS OF ANY KIND, either express or implied.
 *  See the License for the specific language governing permissions and
 *  limitations under the License.
 */

package org.apache.hadoop.ozone;

import org.apache.hadoop.hdds.StringUtils;
import org.apache.hadoop.hdds.annotation.InterfaceAudience;
import org.apache.hadoop.security.UserGroupInformation;
import org.apache.ratis.thirdparty.io.grpc.Context;
import org.apache.ratis.thirdparty.io.grpc.Metadata;

import java.util.regex.Pattern;

import static org.apache.ratis.thirdparty.io.grpc.Metadata.ASCII_STRING_MARSHALLER;

/**
 * Set of constants used in Ozone implementation.
 */
@InterfaceAudience.Private
public final class OzoneConsts {


  public static final String STORAGE_DIR = "scm";
  public static final String SCM_ID = "scmUuid";

  public static final String OZONE_SIMPLE_ROOT_USER = "root";
  public static final String OZONE_SIMPLE_HDFS_USER = "hdfs";

  public static final String STORAGE_ID = "storageID";
  public static final String DATANODE_UUID = "datanodeUuid";
  public static final String CLUSTER_ID = "clusterID";
  public static final String LAYOUTVERSION = "layOutVersion";
  public static final String CTIME = "ctime";
  /*
   * BucketName length is used for both buckets and volume lengths
   */
  public static final int OZONE_MIN_BUCKET_NAME_LENGTH = 3;
  public static final int OZONE_MAX_BUCKET_NAME_LENGTH = 63;

  public static final String OZONE_ACL_USER_TYPE = "user";
  public static final String OZONE_ACL_GROUP_TYPE = "group";
  public static final String OZONE_ACL_WORLD_TYPE = "world";
  public static final String OZONE_ACL_ANONYMOUS_TYPE = "anonymous";
  public static final String OZONE_ACL_IP_TYPE = "ip";

  public static final String OZONE_ACL_READ = "r";
  public static final String OZONE_ACL_WRITE = "w";
  public static final String OZONE_ACL_DELETE = "d";
  public static final String OZONE_ACL_LIST = "l";
  public static final String OZONE_ACL_ALL = "a";
  public static final String OZONE_ACL_NONE = "n";
  public static final String OZONE_ACL_CREATE = "c";
  public static final String OZONE_ACL_READ_ACL = "x";
  public static final String OZONE_ACL_WRITE_ACL = "y";


  public static final String OZONE_DATE_FORMAT =
      "EEE, dd MMM yyyy HH:mm:ss zzz";
  public static final String OZONE_TIME_ZONE = "GMT";

  public static final String OZONE_COMPONENT = "component";
  public static final String OZONE_FUNCTION  = "function";
  public static final String OZONE_RESOURCE = "resource";
  public static final String OZONE_USER = "user";
  public static final String OZONE_REQUEST = "request";

  // OM Http server endpoints
  public static final String OZONE_OM_SERVICE_LIST_HTTP_ENDPOINT =
      "/serviceList";
  public static final String OZONE_OM_DB_CHECKPOINT_HTTP_ENDPOINT =
      "/dbCheckpoint";

  // Ozone File System scheme
  public static final String OZONE_URI_SCHEME = "o3fs";
  public static final String OZONE_OFS_URI_SCHEME = "ofs";

  public static final String OZONE_RPC_SCHEME = "o3";
  public static final String OZONE_HTTP_SCHEME = "http";
  public static final String OZONE_URI_DELIMITER = "/";
  public static final String OZONE_ROOT = OZONE_URI_DELIMITER;


  public static final String CONTAINER_EXTENSION = ".container";
  public static final String CONTAINER_META = ".meta";

  // Refer to {@link ContainerReader} for container storage layout on disk.
  public static final String CONTAINER_PREFIX  = "containers";
  public static final String CONTAINER_META_PATH = "metadata";
  public static final String CONTAINER_TEMPORARY_CHUNK_PREFIX = "tmp";
  public static final String CONTAINER_CHUNK_NAME_DELIMITER = ".";
  public static final String CONTAINER_ROOT_PREFIX = "repository";

  public static final String FILE_HASH = "SHA-256";
  public static final String MD5_HASH = "MD5";
  public final static String CHUNK_OVERWRITE = "OverWriteRequested";

  public static final int CHUNK_SIZE = 1 * 1024 * 1024; // 1 MB
  public static final long KB = 1024L;
  public static final long MB = KB * 1024L;
  public static final long GB = MB * 1024L;
  public static final long TB = GB * 1024L;

  /**
   * level DB names used by SCM and data nodes.
   */
  public static final String CONTAINER_DB_SUFFIX = "container.db";
  public static final String PIPELINE_DB_SUFFIX = "pipeline.db";
  public static final String DN_CONTAINER_DB = "-dn-"+ CONTAINER_DB_SUFFIX;
  public static final String OM_DB_NAME = "om.db";
  public static final String OM_DB_BACKUP_PREFIX = "om.db.backup.";

  public static final String STORAGE_DIR_CHUNKS = "chunks";
  public static final String OZONE_DB_CHECKPOINT_REQUEST_FLUSH =
      "flushBeforeCheckpoint";

  /**
   * Supports Bucket Versioning.
   */
  public enum Versioning {
    NOT_DEFINED, ENABLED, DISABLED;

    public static Versioning getVersioning(boolean versioning) {
      return versioning ? ENABLED : DISABLED;
    }
  }

  public static final String DELETING_KEY_PREFIX = "#deleting#";
  public static final String DELETED_KEY_PREFIX = "#deleted#";
  public static final String DELETE_TRANSACTION_KEY_PREFIX = "#delTX#";
  public static final String BLOCK_COMMIT_SEQUENCE_ID_PREFIX = "#BCSID";

  public static final String BLOCK_COUNT = "#BLOCKCOUNT";
  public static final String CONTAINER_BYTES_USED = "#BYTESUSED";
  public static final String PENDING_DELETE_BLOCK_COUNT =
      "#PENDINGDELETEBLOCKCOUNT";


  public static final byte[] DB_BLOCK_COUNT_KEY =
      StringUtils.string2Bytes(OzoneConsts.BLOCK_COUNT);
  public static final byte[] DB_CONTAINER_BYTES_USED_KEY =
      StringUtils.string2Bytes(OzoneConsts.CONTAINER_BYTES_USED);
  public static final byte[] DB_PENDING_DELETE_BLOCK_COUNT_KEY =
      StringUtils.string2Bytes(PENDING_DELETE_BLOCK_COUNT);
  public static final byte[] DB_CONTAINER_DELETE_TRANSACTION_KEY =
      StringUtils.string2Bytes(DELETE_TRANSACTION_KEY_PREFIX);
  public static final byte[] DB_BLOCK_COMMIT_SEQUENCE_ID_KEY =
      StringUtils.string2Bytes(BLOCK_COMMIT_SEQUENCE_ID_PREFIX);



  /**
   * OM LevelDB prefixes.
   *
   * OM DB stores metadata as KV pairs with certain prefixes,
   * prefix is used to improve the performance to get related
   * metadata.
   *
   * OM DB Schema:
   *  ----------------------------------------------------------
   *  |  KEY                                     |     VALUE   |
   *  ----------------------------------------------------------
   *  | $userName                                |  VolumeList |
   *  ----------------------------------------------------------
   *  | /#volumeName                             |  VolumeInfo |
   *  ----------------------------------------------------------
   *  | /#volumeName/#bucketName                 |  BucketInfo |
   *  ----------------------------------------------------------
   *  | /volumeName/bucketName/keyName           |  KeyInfo    |
   *  ----------------------------------------------------------
   *  | #deleting#/volumeName/bucketName/keyName |  KeyInfo    |
   *  ----------------------------------------------------------
   */

  public static final String OM_KEY_PREFIX = "/";
  public static final String OM_USER_PREFIX = "$";
  public static final String OM_S3_PREFIX ="S3:";
  public static final String OM_S3_VOLUME_PREFIX = "s3";
  public static final String OM_S3_SECRET = "S3Secret:";
  public static final String OM_PREFIX = "Prefix:";

  /**
   *   Max chunk size limit.
   */
  public static final int OZONE_SCM_CHUNK_MAX_SIZE = 32 * 1024 * 1024;


  /**
   * Max OM Quota size of 1024 PB.
   */
  public static final long MAX_QUOTA_IN_BYTES = 1024L * 1024 * TB;

  /**
   * Max number of keys returned per list buckets operation.
   */
  public static final int MAX_LISTBUCKETS_SIZE  = 1024;

  /**
   * Max number of keys returned per list keys operation.
   */
  public static final int MAX_LISTKEYS_SIZE  = 1024;

  /**
   * Max number of volumes returned per list volumes operation.
   */
  public static final int MAX_LISTVOLUMES_SIZE = 1024;

  public static final int INVALID_PORT = -1;


  /**
   * Default SCM Datanode ID file name.
   */
  public static final String OZONE_SCM_DATANODE_ID_FILE_DEFAULT = "datanode.id";

  // The ServiceListJSONServlet context attribute where OzoneManager
  // instance gets stored.
  public static final String OM_CONTEXT_ATTRIBUTE = "ozone.om";

  private OzoneConsts() {
    // Never Constructed
  }

  // YAML fields for .container files
  public static final String CONTAINER_ID = "containerID";
  public static final String CONTAINER_TYPE = "containerType";
  public static final String STATE = "state";
  public static final String METADATA = "metadata";
  public static final String MAX_SIZE = "maxSize";
  public static final String METADATA_PATH = "metadataPath";
  public static final String CHUNKS_PATH = "chunksPath";
  public static final String CONTAINER_DB_TYPE = "containerDBType";
  public static final String CHECKSUM = "checksum";
  public static final String DATA_SCAN_TIMESTAMP = "dataScanTimestamp";
  public static final String ORIGIN_PIPELINE_ID = "originPipelineId";
  public static final String ORIGIN_NODE_ID = "originNodeId";

  // Supported store types.
  public static final String OZONE = "ozone";
  public static final String S3 = "s3";

  // For OM Audit usage
  public static final String VOLUME = "volume";
  public static final String BUCKET = "bucket";
  public static final String KEY = "key";
  public static final String SRC_KEY = "srcKey";
  public static final String DST_KEY = "dstKey";
  public static final String QUOTA_IN_BYTES = "quotaInBytes";
  public static final String OBJECT_ID = "objectID";
  public static final String UPDATE_ID = "updateID";
  public static final String CLIENT_ID = "clientID";
  public static final String OWNER = "owner";
  public static final String ADMIN = "admin";
  public static final String USERNAME = "username";
  public static final String PREV_KEY = "prevKey";
  public static final String START_KEY = "startKey";
  public static final String MAX_KEYS = "maxKeys";
  public static final String PREFIX = "prefix";
  public static final String KEY_PREFIX = "keyPrefix";
  public static final String ACL = "acl";
  public static final String ACLS = "acls";
  public static final String USER_ACL = "userAcl";
  public static final String ADD_ACLS = "addAcls";
  public static final String REMOVE_ACLS = "removeAcls";
  public static final String MAX_NUM_OF_BUCKETS = "maxNumOfBuckets";
  public static final String TO_KEY_NAME = "toKeyName";
  public static final String STORAGE_TYPE = "storageType";
  public static final String RESOURCE_TYPE = "resourceType";
  public static final String IS_VERSION_ENABLED = "isVersionEnabled";
  public static final String CREATION_TIME = "creationTime";
  public static final String MODIFICATION_TIME = "modificationTime";
  public static final String DATA_SIZE = "dataSize";
  public static final String REPLICATION_TYPE = "replicationType";
  public static final String REPLICATION_FACTOR = "replicationFactor";
  public static final String KEY_LOCATION_INFO = "keyLocationInfo";
  public static final String MULTIPART_LIST = "multipartList";
  public static final String UPLOAD_ID = "uploadID";
  public static final String PART_NUMBER_MARKER = "partNumberMarker";
  public static final String MAX_PARTS = "maxParts";
  public static final String S3_BUCKET = "s3Bucket";
  public static final String S3_GETSECRET_USER = "S3GetSecretUser";
  public static final String MULTIPART_UPLOAD_PART_NUMBER = "partNumber";
  public static final String MULTIPART_UPLOAD_PART_NAME = "partName";
  public static final String BUCKET_ENCRYPTION_KEY = "bucketEncryptionKey";
  public static final String DELETED_KEYS_LIST = "deletedKeysList";
  public static final String UNDELETED_KEYS_LIST = "unDeletedKeysList";



  // For OM metrics saving to a file
  public static final String OM_METRICS_FILE = "omMetrics";
  public static final String OM_METRICS_TEMP_FILE = OM_METRICS_FILE + ".tmp";

  // For Multipart upload
  public static final int OM_MULTIPART_MIN_SIZE = 5 * 1024 * 1024;

  // GRPC block token metadata header and context key
  public static final String OZONE_BLOCK_TOKEN = "blocktoken";
  public static final Context.Key<UserGroupInformation> UGI_CTX_KEY =
      Context.key("UGI");

  public static final Metadata.Key<String> OBT_METADATA_KEY =
      Metadata.Key.of(OZONE_BLOCK_TOKEN, ASCII_STRING_MARSHALLER);
  public static final Metadata.Key<String> USER_METADATA_KEY =
      Metadata.Key.of(OZONE_USER, ASCII_STRING_MARSHALLER);

  public static final String RPC_PORT = "RPC";

  // Default OMServiceID for OM Ratis servers to use as RaftGroupId
  public static final String OM_SERVICE_ID_DEFAULT = "omServiceIdDefault";

  // Dummy OMNodeID for OM Clients to use for a non-HA OM setup
  public static final String OM_NODE_ID_DUMMY = "omNodeIdDummy";

  public static final String JAVA_TMP_DIR = "java.io.tmpdir";
  public static final String LOCALHOST = "localhost";


  public static final int S3_BUCKET_MIN_LENGTH = 3;
  public static final int S3_BUCKET_MAX_LENGTH = 64;

  //GDPR
  public static final String GDPR_FLAG = "gdprEnabled";
  public static final String GDPR_ALGORITHM_NAME = "AES";
  public static final int GDPR_DEFAULT_RANDOM_SECRET_LENGTH = 16;
  public static final String GDPR_CHARSET = "UTF-8";
  public static final String GDPR_LENGTH = "length";
  public static final String GDPR_SECRET = "secret";
  public static final String GDPR_ALGORITHM = "algorithm";
<<<<<<< HEAD
  
=======

  /**
   * Block key name as illegal characters
   *
   * This regular expression is used to check if key name
   * contains illegal characters when creating/renaming key.
   *
   * Avoid the following characters in a key name:
   * "\", "{", "}", "^", "<", ">", "#", "|", "%", "`", "[", "]", "~", "?"
   * and Non-printable ASCII characters (128–255 decimal characters).
   * https://docs.aws.amazon.com/AmazonS3/latest/dev/UsingMetadata.html
   */
  public static final Pattern KEYNAME_ILLEGAL_CHARACTER_CHECK_REGEX  =
          Pattern.compile("^[^^{}<>^?%~#`\\[\\]\\|\\\\(\\x80-\\xff)]+$");

  public static final String FS_FILE_COPYING_TEMP_SUFFIX= "._COPYING_";

>>>>>>> 92604840
  // Transaction Info
  public static final String TRANSACTION_INFO_KEY = "#TRANSACTIONINFO";
  public static final String TRANSACTION_INFO_SPLIT_KEY = "#";

<<<<<<< HEAD
  // SCM HA
  public static final String SCM_SERVICE_ID_DEFAULT = "scmServiceIdDefault";

  // SCM Ratis snapshot file to store the last applied index
  public static final String SCM_RATIS_SNAPSHOT_INDEX = "scmRatisSnapshotIndex";

  public static final String SCM_RATIS_SNAPSHOT_TERM = "scmRatisSnapshotTerm";
=======
  public static final String CONTAINER_DB_TYPE_ROCKSDB = "RocksDB";
  public static final String CONTAINER_DB_TYPE_LEVELDB = "LevelDB";
>>>>>>> 92604840
}<|MERGE_RESOLUTION|>--- conflicted
+++ resolved
@@ -341,9 +341,6 @@
   public static final String GDPR_LENGTH = "length";
   public static final String GDPR_SECRET = "secret";
   public static final String GDPR_ALGORITHM = "algorithm";
-<<<<<<< HEAD
-  
-=======
 
   /**
    * Block key name as illegal characters
@@ -361,12 +358,13 @@
 
   public static final String FS_FILE_COPYING_TEMP_SUFFIX= "._COPYING_";
 
->>>>>>> 92604840
   // Transaction Info
   public static final String TRANSACTION_INFO_KEY = "#TRANSACTIONINFO";
   public static final String TRANSACTION_INFO_SPLIT_KEY = "#";
 
-<<<<<<< HEAD
+  public static final String CONTAINER_DB_TYPE_ROCKSDB = "RocksDB";
+  public static final String CONTAINER_DB_TYPE_LEVELDB = "LevelDB";
+
   // SCM HA
   public static final String SCM_SERVICE_ID_DEFAULT = "scmServiceIdDefault";
 
@@ -374,8 +372,4 @@
   public static final String SCM_RATIS_SNAPSHOT_INDEX = "scmRatisSnapshotIndex";
 
   public static final String SCM_RATIS_SNAPSHOT_TERM = "scmRatisSnapshotTerm";
-=======
-  public static final String CONTAINER_DB_TYPE_ROCKSDB = "RocksDB";
-  public static final String CONTAINER_DB_TYPE_LEVELDB = "LevelDB";
->>>>>>> 92604840
 }