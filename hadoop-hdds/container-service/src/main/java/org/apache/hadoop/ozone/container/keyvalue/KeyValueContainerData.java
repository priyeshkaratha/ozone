--- conflicted
+++ resolved
@@ -436,13 +436,12 @@
     return formatKey(PENDING_DELETE_BLOCK_COUNT);
   }
 
-<<<<<<< HEAD
   public String getPendingDeleteBlockBytesKey() {
     return formatKey(PENDING_DELETE_BLOCK_BYTES);
-=======
+  }
+
   public String getContainerDataChecksumKey() {
     return formatKey(CONTAINER_DATA_CHECKSUM);
->>>>>>> 4f3795bd
   }
 
   public String getDeletingBlockKeyPrefix() {
