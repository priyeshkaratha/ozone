/**
 * Licensed to the Apache Software Foundation (ASF) under one or more
 * contributor license
 * agreements. See the NOTICE file distributed with this work for additional
 * information regarding
 * copyright ownership. The ASF licenses this file to you under the Apache
 * License, Version 2.0 (the
 * "License"); you may not use this file except in compliance with the
 * License. You may obtain a
 * copy of the License at
 *
 * <p>http://www.apache.org/licenses/LICENSE-2.0
 *
 * <p>Unless required by applicable law or agreed to in writing, software
 * distributed under the
 * License is distributed on an "AS IS" BASIS, WITHOUT WARRANTIES OR
 * CONDITIONS OF ANY KIND, either
 * express or implied. See the License for the specific language governing
 * permissions and
 * limitations under the License.
 */
package org.apache.hadoop.hdds.scm.server;

import javax.management.ObjectName;
import java.io.IOException;
import java.net.InetAddress;
import java.net.InetSocketAddress;
import com.google.common.annotations.VisibleForTesting;
import com.google.common.base.Preconditions;
import com.google.common.cache.Cache;
import com.google.common.cache.CacheBuilder;
import com.google.common.cache.RemovalListener;
import com.google.protobuf.BlockingService;

import java.security.cert.CertificateException;
import java.security.cert.X509Certificate;
import java.util.Collection;
import java.util.HashMap;
import java.util.Map;
import java.util.Objects;
import java.util.UUID;
import java.util.concurrent.ConcurrentMap;
import java.util.concurrent.TimeUnit;

import org.apache.commons.lang3.tuple.Pair;
import org.apache.hadoop.conf.Configuration;
import org.apache.hadoop.hdds.HddsUtils;
import org.apache.hadoop.hdds.annotation.InterfaceAudience;
import org.apache.hadoop.hdds.conf.ConfigurationSource;
import org.apache.hadoop.hdds.conf.OzoneConfiguration;
import org.apache.hadoop.hdds.protocol.DatanodeDetails;
import org.apache.hadoop.hdds.protocol.proto.HddsProtos;
import org.apache.hadoop.hdds.protocol.proto.HddsProtos.NodeState;
import org.apache.hadoop.hdds.scm.PipelineChoosePolicy;
import org.apache.hadoop.hdds.scm.PlacementPolicy;
import org.apache.hadoop.hdds.scm.container.ContainerManagerImpl;
import org.apache.hadoop.hdds.scm.container.ContainerManagerV2;
import org.apache.hadoop.hdds.scm.ha.SCMContext;
import org.apache.hadoop.hdds.scm.ha.SCMHAManager;
import org.apache.hadoop.hdds.scm.ha.SCMHAManagerImpl;
import org.apache.hadoop.hdds.scm.ha.SCMHANodeDetails;
import org.apache.hadoop.hdds.scm.ha.SCMServiceManager;
import org.apache.hadoop.hdds.scm.ha.SCMNodeDetails;
import org.apache.hadoop.hdds.scm.ha.SCMRatisServerImpl;
import org.apache.hadoop.hdds.scm.ha.SCMHAUtils;
import org.apache.hadoop.hdds.scm.ha.SequenceIdGenerator;
import org.apache.hadoop.hdds.scm.ScmInfo;
import org.apache.hadoop.hdds.security.x509.certificate.authority.CertificateStore;
import org.apache.hadoop.hdds.security.x509.certificate.authority.PKIProfiles.DefaultProfile;
import org.apache.hadoop.hdds.utils.HAUtils;
import org.apache.hadoop.hdds.utils.HddsServerUtil;
import org.apache.hadoop.hdds.scm.ScmConfig;
import org.apache.hadoop.hdds.scm.ScmConfigKeys;
import org.apache.hadoop.hdds.scm.block.BlockManager;
import org.apache.hadoop.hdds.scm.block.BlockManagerImpl;
import org.apache.hadoop.hdds.scm.block.DeletedBlockLogImplV2;
import org.apache.hadoop.hdds.scm.block.PendingDeleteHandler;
import org.apache.hadoop.hdds.scm.command.CommandStatusReportHandler;
import org.apache.hadoop.hdds.scm.container.CloseContainerEventHandler;
import org.apache.hadoop.hdds.scm.container.ContainerActionsHandler;
import org.apache.hadoop.hdds.scm.container.ContainerID;
import org.apache.hadoop.hdds.scm.container.ContainerInfo;
<<<<<<< HEAD
import org.apache.hadoop.hdds.scm.container.ContainerManager;
import org.apache.hadoop.hdds.scm.container.ContainerNotFoundException;
=======
>>>>>>> 685ff3fc
import org.apache.hadoop.hdds.scm.container.ContainerReportHandler;
import org.apache.hadoop.hdds.scm.container.IncrementalContainerReportHandler;
import org.apache.hadoop.hdds.scm.container.ReplicationManager;
import org.apache.hadoop.hdds.scm.container.placement.algorithms.ContainerPlacementPolicyFactory;
import org.apache.hadoop.hdds.scm.container.placement.algorithms.SCMContainerPlacementMetrics;
import org.apache.hadoop.hdds.scm.container.placement.metrics.ContainerStat;
import org.apache.hadoop.hdds.scm.container.placement.metrics.SCMMetrics;
import org.apache.hadoop.hdds.scm.events.SCMEvents;
import org.apache.hadoop.hdds.scm.exceptions.SCMException;
import org.apache.hadoop.hdds.scm.exceptions.SCMException.ResultCodes;
import org.apache.hadoop.hdds.scm.metadata.SCMMetadataStore;
import org.apache.hadoop.hdds.scm.metadata.SCMMetadataStoreImpl;
import org.apache.hadoop.hdds.scm.net.NetworkTopology;
import org.apache.hadoop.hdds.scm.net.NetworkTopologyImpl;
import org.apache.hadoop.hdds.scm.node.DeadNodeHandler;
import org.apache.hadoop.hdds.scm.node.NewNodeHandler;
import org.apache.hadoop.hdds.scm.node.StartDatanodeAdminHandler;
import org.apache.hadoop.hdds.scm.node.NodeManager;
import org.apache.hadoop.hdds.scm.node.NodeReportHandler;
import org.apache.hadoop.hdds.scm.node.NonHealthyToReadOnlyHealthyNodeHandler;
import org.apache.hadoop.hdds.scm.node.ReadOnlyHealthyToHealthyNodeHandler;
import org.apache.hadoop.hdds.scm.node.SCMNodeManager;
import org.apache.hadoop.hdds.scm.node.StaleNodeHandler;
import org.apache.hadoop.hdds.scm.node.states.NodeNotFoundException;
import org.apache.hadoop.hdds.scm.pipeline.Pipeline;
import org.apache.hadoop.hdds.scm.node.NodeDecommissionManager;
import org.apache.hadoop.hdds.scm.pipeline.PipelineActionHandler;
import org.apache.hadoop.hdds.scm.pipeline.PipelineManager;
import org.apache.hadoop.hdds.scm.pipeline.PipelineReportHandler;
import org.apache.hadoop.hdds.scm.pipeline.PipelineManagerV2Impl;
import org.apache.hadoop.hdds.scm.pipeline.choose.algorithms.PipelineChoosePolicyFactory;
import org.apache.hadoop.hdds.scm.safemode.SCMSafeModeManager;
import org.apache.hadoop.hdds.scm.server.upgrade.SCMUpgradeFinalizer;
import org.apache.hadoop.hdds.security.exception.SCMSecurityException;
import org.apache.hadoop.hdds.security.x509.SecurityConfig;
import org.apache.hadoop.hdds.security.x509.certificate.authority.CertificateServer;
import org.apache.hadoop.hdds.security.x509.certificate.authority.DefaultCAServer;
import org.apache.hadoop.hdds.security.x509.certificate.utils.CertificateCodec;
import org.apache.hadoop.hdds.server.ServiceRuntimeInfoImpl;
import org.apache.hadoop.hdds.server.events.EventPublisher;
import org.apache.hadoop.hdds.server.events.EventQueue;
<<<<<<< HEAD
import org.apache.hadoop.hdds.upgrade.HDDSLayoutVersionManager;
import org.apache.hadoop.hdds.utils.HddsServerUtil;
=======
>>>>>>> 685ff3fc
import org.apache.hadoop.hdds.utils.HddsVersionInfo;
import org.apache.hadoop.hdds.utils.LegacyHadoopConfigurationSource;
import org.apache.hadoop.io.IOUtils;
import org.apache.hadoop.ipc.RPC;
import org.apache.hadoop.metrics2.MetricsSystem;
import org.apache.hadoop.metrics2.util.MBeans;
import org.apache.hadoop.ozone.OzoneConfigKeys;
import org.apache.hadoop.ozone.OzoneSecurityUtil;
import org.apache.hadoop.ozone.common.Storage.StorageState;
import org.apache.hadoop.ozone.lease.LeaseManager;
import org.apache.hadoop.ozone.lock.LockManager;
import org.apache.hadoop.ozone.upgrade.UpgradeFinalizer;
import org.apache.hadoop.ozone.upgrade.UpgradeFinalizer.StatusAndMessages;
import org.apache.hadoop.security.SecurityUtil;
import org.apache.hadoop.security.UserGroupInformation;
import org.apache.hadoop.security.UserGroupInformation.AuthenticationMethod;
import org.apache.hadoop.security.authentication.client.AuthenticationException;
import org.apache.hadoop.util.JvmPauseMonitor;
import org.apache.ratis.grpc.GrpcTlsConfig;
import org.slf4j.Logger;
import org.slf4j.LoggerFactory;

import static org.apache.hadoop.hdds.scm.ScmConfigKeys.HDDS_SCM_WATCHER_TIMEOUT_DEFAULT;
<<<<<<< HEAD
import static org.apache.hadoop.hdds.scm.pipeline.Pipeline.PipelineState.CLOSED;
=======
import static org.apache.hadoop.hdds.utils.HAUtils.checkSecurityAndSCMHAEnabled;
>>>>>>> 685ff3fc
import static org.apache.hadoop.ozone.OzoneConfigKeys.OZONE_ADMINISTRATORS_WILDCARD;
import static org.apache.hadoop.ozone.OzoneConsts.CRL_SEQUENCE_ID_KEY;
import static org.apache.hadoop.ozone.OzoneConsts.SCM_ROOT_CA_COMPONENT_NAME;
import static org.apache.hadoop.ozone.OzoneConsts.SCM_ROOT_CA_PREFIX;

/**
 * StorageContainerManager is the main entry point for the service that
 * provides information about
 * which SCM nodes host containers.
 *
 * <p>DataNodes report to StorageContainerManager using heartbeat messages.
 * SCM allocates containers
 * and returns a pipeline.
 *
 * <p>A client once it gets a pipeline (a list of datanodes) will connect to
 * the datanodes and create a container, which then can be used to store data.
 */
@InterfaceAudience.LimitedPrivate({"HDFS", "CBLOCK", "OZONE", "HBASE"})
public final class StorageContainerManager extends ServiceRuntimeInfoImpl
    implements SCMMXBean, OzoneStorageContainerManager {

  private static final Logger LOG = LoggerFactory
      .getLogger(StorageContainerManager.class);

  /**
   * SCM metrics.
   */
  private static SCMMetrics metrics;

  /*
   * RPC Endpoints exposed by SCM.
   */
  private final SCMDatanodeProtocolServer datanodeProtocolServer;
  private final SCMBlockProtocolServer blockProtocolServer;
  private final SCMClientProtocolServer clientProtocolServer;
  private SCMSecurityProtocolServer securityProtocolServer;

  /*
   * State Managers of SCM.
   */
  private NodeManager scmNodeManager;
  private PipelineManager pipelineManager;
  private ContainerManagerV2 containerManager;
  private BlockManager scmBlockManager;
  private final SCMStorageConfig scmStorageConfig;
  private NodeDecommissionManager scmDecommissionManager;

  private SCMMetadataStore scmMetadataStore;
  private SCMHAManager scmHAManager;
  private SCMContext scmContext;
  private SequenceIdGenerator sequenceIdGen;

  private final EventQueue eventQueue;
  private final SCMServiceManager serviceManager;

  /*
   * HTTP endpoint for JMX access.
   */
  private StorageContainerManagerHttpServer httpServer;
  /**
   * SCM super user.
   */
  private final Collection<String> scmAdminUsernames;
  /**
   * SCM mxbean.
   */
  private ObjectName scmInfoBeanName;
  /**
   * Key = DatanodeUuid, value = ContainerStat.
   */
  private final Cache<String, ContainerStat> containerReportCache;

  private ReplicationManager replicationManager;

  private final LeaseManager<Long> commandWatcherLeaseManager;

  private SCMSafeModeManager scmSafeModeManager;
  private CertificateServer certificateServer;
  private GrpcTlsConfig grpcTlsConfig;

  private JvmPauseMonitor jvmPauseMonitor;
  private final OzoneConfiguration configuration;
  private SCMContainerMetrics scmContainerMetrics;
  private SCMContainerPlacementMetrics placementMetrics;
  private MetricsSystem ms;

  /**
   *  Network topology Map.
   */
  private NetworkTopology clusterMap;
  private PipelineChoosePolicy pipelineChoosePolicy;

<<<<<<< HEAD
  private HDDSLayoutVersionManager scmLayoutVersionManager;
  private UpgradeFinalizer<StorageContainerManager> upgradeFinalizer;
=======
  private final SCMHANodeDetails scmHANodeDetails;
>>>>>>> 685ff3fc

  /**
   * Creates a new StorageContainerManager. Configuration will be
   * updated with information on the actual listening addresses used
   * for RPC servers.
   *
   * @param conf configuration
   */
  private StorageContainerManager(OzoneConfiguration conf)
      throws IOException, AuthenticationException {
    // default empty configurator means default managers will be used.
    this(conf, new SCMConfigurator());
  }

  /**
   * This constructor offers finer control over how SCM comes up.
   * To use this, user needs to create a SCMConfigurator and set various
   * managers that user wants SCM to use, if a value is missing then SCM will
   * use the default value for that manager.
   *
   * @param conf - Configuration
   * @param configurator - configurator
   */
  private StorageContainerManager(OzoneConfiguration conf,
                                  SCMConfigurator configurator)
      throws IOException, AuthenticationException  {
    super(HddsVersionInfo.HDDS_VERSION_INFO);

    Objects.requireNonNull(configurator, "configurator cannot not be null");
    Objects.requireNonNull(conf, "configuration cannot not be null");

    checkSecurityAndSCMHAEnabled(conf);

    scmHANodeDetails = SCMHANodeDetails.loadSCMHAConfig(conf);

    configuration = conf;
    initMetrics();
    containerReportCache = buildContainerReportCache();
    /**
     * It is assumed the scm --init command creates the SCM Storage Config.
     */
    scmStorageConfig = new SCMStorageConfig(conf);
    if (scmStorageConfig.getState() != StorageState.INITIALIZED) {
      String errMsg = "Please make sure you have run \'ozone scm --init\' " +
          "command to generate all the required metadata to " +
          scmStorageConfig.getStorageDir();
      if (SCMHAUtils.isSCMHAEnabled(conf)) {
        errMsg += " or make sure you have run \'ozone scm --bootstrap\' cmd to "
            + "add the SCM to existing SCM HA group";
      }
      LOG.error(errMsg + ".");
      throw new SCMException("SCM not initialized due to storage config " +
          "failure.", ResultCodes.SCM_NOT_INITIALIZED);
    }

    scmLayoutVersionManager = new HDDSLayoutVersionManager(
        scmStorageConfig.getLayoutVersion());
    upgradeFinalizer = new SCMUpgradeFinalizer(scmLayoutVersionManager);

    /**
     * Important : This initialization sequence is assumed by some of our tests.
     * The testSecureOzoneCluster assumes that security checks have to be
     * passed before any artifacts like SCM DB is created. So please don't
     * add any other initialization above the Security checks please.
     */
    if (OzoneSecurityUtil.isSecurityEnabled(conf)) {
      loginAsSCMUser(conf);
    }

    // Creates the SCM DBs or opens them if it exists.
    // A valid pointer to the store is required by all the other services below.
    initalizeMetadataStore(conf, configurator);

    eventQueue = new EventQueue();
    serviceManager = new SCMServiceManager();

    long watcherTimeout =
        conf.getTimeDuration(ScmConfigKeys.HDDS_SCM_WATCHER_TIMEOUT,
            HDDS_SCM_WATCHER_TIMEOUT_DEFAULT, TimeUnit.MILLISECONDS);
    commandWatcherLeaseManager = new LeaseManager<>("CommandWatcher",
        watcherTimeout);
    initializeSystemManagers(conf, configurator);

    // Authenticate SCM if security is enabled, this initialization can only
    // be done after the metadata store is initialized.
    if (OzoneSecurityUtil.isSecurityEnabled(conf)) {
      initializeCAnSecurityProtocol(conf, configurator);
    } else {
      // if no Security, we do not create a Certificate Server at all.
      // This allows user to boot SCM without security temporarily
      // and then come back and enable it without any impact.
      certificateServer = null;
      securityProtocolServer = null;
    }

    CloseContainerEventHandler closeContainerHandler =
        new CloseContainerEventHandler(
            pipelineManager, containerManager, scmContext);
    NodeReportHandler nodeReportHandler =
        new NodeReportHandler(scmNodeManager);
    PipelineReportHandler pipelineReportHandler =
        new PipelineReportHandler(
            scmSafeModeManager, pipelineManager, scmContext, conf);
    CommandStatusReportHandler cmdStatusReportHandler =
        new CommandStatusReportHandler();

    NewNodeHandler newNodeHandler = new NewNodeHandler(pipelineManager,
        scmDecommissionManager, conf, serviceManager);
    StaleNodeHandler staleNodeHandler =
        new StaleNodeHandler(scmNodeManager, pipelineManager, conf);
    DeadNodeHandler deadNodeHandler = new DeadNodeHandler(scmNodeManager,
        pipelineManager, containerManager);
    StartDatanodeAdminHandler datanodeStartAdminHandler =
        new StartDatanodeAdminHandler(scmNodeManager, pipelineManager);
<<<<<<< HEAD
    ReadOnlyHealthyToHealthyNodeHandler readOnlyHealthyToHealthyNodeHandler =
        new ReadOnlyHealthyToHealthyNodeHandler(pipelineManager, conf);
    NonHealthyToReadOnlyHealthyNodeHandler
        nonHealthyToReadOnlyHealthyNodeHandler =
        new NonHealthyToReadOnlyHealthyNodeHandler(scmNodeManager,
            pipelineManager, conf);
=======
    NonHealthyToHealthyNodeHandler nonHealthyToHealthyNodeHandler =
        new NonHealthyToHealthyNodeHandler(conf, serviceManager);
>>>>>>> 685ff3fc
    ContainerActionsHandler actionsHandler = new ContainerActionsHandler();
    PendingDeleteHandler pendingDeleteHandler =
        new PendingDeleteHandler(scmBlockManager.getSCMBlockDeletingService());

    ContainerReportHandler containerReportHandler =
        new ContainerReportHandler(
            scmNodeManager, containerManager, scmContext, conf);

    IncrementalContainerReportHandler incrementalContainerReportHandler =
        new IncrementalContainerReportHandler(
            scmNodeManager, containerManager, scmContext);

    PipelineActionHandler pipelineActionHandler =
        new PipelineActionHandler(pipelineManager, scmContext, conf);

    scmAdminUsernames = conf.getTrimmedStringCollection(OzoneConfigKeys
        .OZONE_ADMINISTRATORS);
    String scmUsername = UserGroupInformation.getCurrentUser().getUserName();
    if (!scmAdminUsernames.contains(scmUsername)) {
      scmAdminUsernames.add(scmUsername);
    }

    datanodeProtocolServer = new SCMDatanodeProtocolServer(conf, this,
        eventQueue);
    blockProtocolServer = new SCMBlockProtocolServer(conf, this);
    clientProtocolServer = new SCMClientProtocolServer(conf, this);
    eventQueue.addHandler(SCMEvents.DATANODE_COMMAND, scmNodeManager);
    eventQueue.addHandler(SCMEvents.RETRIABLE_DATANODE_COMMAND, scmNodeManager);
    eventQueue.addHandler(SCMEvents.NODE_REPORT, nodeReportHandler);
    eventQueue.addHandler(SCMEvents.CONTAINER_REPORT, containerReportHandler);
    eventQueue.addHandler(SCMEvents.INCREMENTAL_CONTAINER_REPORT,
        incrementalContainerReportHandler);
    eventQueue.addHandler(SCMEvents.CONTAINER_ACTIONS, actionsHandler);
    eventQueue.addHandler(SCMEvents.CLOSE_CONTAINER, closeContainerHandler);
    eventQueue.addHandler(SCMEvents.NEW_NODE, newNodeHandler);
    eventQueue.addHandler(SCMEvents.STALE_NODE, staleNodeHandler);
    eventQueue.addHandler(SCMEvents.READ_ONLY_HEALTHY_TO_HEALTHY_NODE,
        readOnlyHealthyToHealthyNodeHandler);
    eventQueue.addHandler(SCMEvents.NON_HEALTHY_TO_READONLY_HEALTHY_NODE,
        nonHealthyToReadOnlyHealthyNodeHandler);
    eventQueue.addHandler(SCMEvents.DEAD_NODE, deadNodeHandler);
    eventQueue.addHandler(SCMEvents.START_ADMIN_ON_NODE,
        datanodeStartAdminHandler);
    eventQueue.addHandler(SCMEvents.CMD_STATUS_REPORT, cmdStatusReportHandler);
    eventQueue
        .addHandler(SCMEvents.PENDING_DELETE_STATUS, pendingDeleteHandler);
    eventQueue.addHandler(SCMEvents.DELETE_BLOCK_STATUS,
        (DeletedBlockLogImplV2) scmBlockManager.getDeletedBlockLog());
    eventQueue.addHandler(SCMEvents.PIPELINE_ACTIONS, pipelineActionHandler);
    eventQueue.addHandler(SCMEvents.PIPELINE_REPORT, pipelineReportHandler);

    // Emit initial safe mode status, as now handlers are registered.
    scmSafeModeManager.emitSafeModeStatus();

    registerMXBean();
    registerMetricsSource(this);
  }

  public OzoneConfiguration getConfiguration() {
    return configuration;
  }

  /**
   * Create an SCM instance based on the supplied configuration.
   *
   * @param conf        HDDS configuration
   * @param configurator SCM configurator
   * @return SCM instance
   * @throws IOException, AuthenticationException
   */
  public static StorageContainerManager createSCM(
      OzoneConfiguration conf, SCMConfigurator configurator)
      throws IOException, AuthenticationException {
    return new StorageContainerManager(conf, configurator);
  }

  /**
   * Create an SCM instance based on the supplied configuration.
   *
   * @param conf        HDDS configuration
   * @return SCM instance
   * @throws IOException, AuthenticationException
   */
  public static StorageContainerManager createSCM(OzoneConfiguration conf)
      throws IOException, AuthenticationException {
    return createSCM(conf, new SCMConfigurator());
  }

  /**
   * This function initializes the following managers. If the configurator
   * specifies a value, we will use it, else we will use the default value.
   *
   *  Node Manager
   *  Pipeline Manager
   *  Container Manager
   *  Block Manager
   *  Replication Manager
   *  Safe Mode Manager
   *
   * @param conf - Ozone Configuration.
   * @param configurator - A customizer which allows different managers to be
   *                    used if needed.
   * @throws IOException - on Failure.
   */
  private void initializeSystemManagers(OzoneConfiguration conf,
                                       SCMConfigurator configurator)
      throws IOException {
    if (configurator.getNetworkTopology() != null) {
      clusterMap = configurator.getNetworkTopology();
    } else {
      clusterMap = new NetworkTopologyImpl(conf);
    }

    if (configurator.getSCMHAManager() != null) {
      scmHAManager = configurator.getSCMHAManager();
    } else {
      scmHAManager = new SCMHAManagerImpl(conf, this);
    }

    // inline upgrade for SequenceIdGenerator
    SequenceIdGenerator.upgradeToSequenceId(scmMetadataStore);
    // Distributed sequence id generator
    sequenceIdGen = new SequenceIdGenerator(
        conf, scmHAManager, scmMetadataStore.getSequenceIdTable());

    if (configurator.getScmContext() != null) {
      scmContext = configurator.getScmContext();
    } else {
      // When term equals SCMContext.INVALID_TERM, the isLeader() check
      // and getTermOfLeader() will always pass.
      long term = SCMHAUtils.isSCMHAEnabled(conf) ? 0 : SCMContext.INVALID_TERM;
      // non-leader of term 0, in safe mode, preCheck not completed.
      scmContext = new SCMContext.Builder()
          .setLeader(false)
          .setTerm(term)
          .setIsInSafeMode(true)
          .setIsPreCheckComplete(false)
          .setSCM(this)
          .build();
    }

    if(configurator.getScmNodeManager() != null) {
      scmNodeManager = configurator.getScmNodeManager();
    } else {
<<<<<<< HEAD
      scmNodeManager = new SCMNodeManager(conf, scmStorageConfig, eventQueue,
          clusterMap, scmLayoutVersionManager);
=======
      scmNodeManager = new SCMNodeManager(
          conf, scmStorageConfig, eventQueue, clusterMap, scmContext);
>>>>>>> 685ff3fc
    }

    placementMetrics = SCMContainerPlacementMetrics.create();
    PlacementPolicy containerPlacementPolicy =
        ContainerPlacementPolicyFactory.getPolicy(conf, scmNodeManager,
            clusterMap, true, placementMetrics);

    if (configurator.getPipelineManager() != null) {
      pipelineManager = configurator.getPipelineManager();
    } else {
      pipelineManager =
          PipelineManagerV2Impl.newPipelineManager(
              conf,
              scmHAManager,
              scmNodeManager,
              scmMetadataStore.getPipelineTable(),
              eventQueue,
              scmContext,
              serviceManager);
    }

    if (configurator.getContainerManager() != null) {
      containerManager = configurator.getContainerManager();
    } else {
      containerManager = new ContainerManagerImpl(conf, scmHAManager,
          sequenceIdGen, pipelineManager, scmMetadataStore.getContainerTable());
    }

    pipelineChoosePolicy = PipelineChoosePolicyFactory.getPolicy(conf);
    if (configurator.getScmBlockManager() != null) {
      scmBlockManager = configurator.getScmBlockManager();
    } else {
      scmBlockManager = new BlockManagerImpl(conf, this);
    }
    if (configurator.getReplicationManager() != null) {
      replicationManager = configurator.getReplicationManager();
    }  else {
      replicationManager = new ReplicationManager(
          conf,
          containerManager,
          containerPlacementPolicy,
          eventQueue,
          scmContext,
          serviceManager,
          new LockManager<>(conf),
          scmNodeManager);
    }
    if(configurator.getScmSafeModeManager() != null) {
      scmSafeModeManager = configurator.getScmSafeModeManager();
    } else {
      scmSafeModeManager = new SCMSafeModeManager(conf,
          containerManager.getContainers(),
          pipelineManager, eventQueue, serviceManager, scmContext);
    }
    scmDecommissionManager = new NodeDecommissionManager(conf, scmNodeManager,
        containerManager, eventQueue, replicationManager);
  }

  /**
   * If security is enabled we need to have the Security Protocol and a
   * default CA. This function initializes those values based on the
   * configurator.
   *
   * @param conf - Config
   * @param configurator - configurator
   * @throws IOException - on Failure
   * @throws AuthenticationException - on Failure
   */
  private void initializeCAnSecurityProtocol(OzoneConfiguration conf,
      SCMConfigurator configurator) throws IOException {
    if(configurator.getCertificateServer() != null) {
      this.certificateServer = configurator.getCertificateServer();
    } else {
      // This assumes that SCM init has run, and DB metadata stores are created.
      certificateServer = initializeCertificateServer(
          getScmStorageConfig().getClusterID(),
          getScmStorageConfig().getScmId());
    }
    // TODO: Support Intermediary CAs in future.
    certificateServer.init(new SecurityConfig(conf),
        CertificateServer.CAType.SELF_SIGNED_CA);
    securityProtocolServer = new SCMSecurityProtocolServer(conf,
        certificateServer, this);

    grpcTlsConfig = createTlsClientConfigForSCM(new SecurityConfig(conf),
            certificateServer);
  }

  public CertificateServer getCertificateServer() {
    return certificateServer;
  }

  // For Internal gRPC client from SCM to DN with gRPC TLS
  static GrpcTlsConfig createTlsClientConfigForSCM(SecurityConfig conf,
      CertificateServer certificateServer) throws IOException {
    if (conf.isSecurityEnabled() && conf.isGrpcTlsEnabled()) {
      try {
        X509Certificate caCert =
            CertificateCodec.getX509Certificate(
                certificateServer.getCACertificate());
        return new GrpcTlsConfig(null, null,
            caCert, false);
      } catch (CertificateException ex) {
        throw new SCMSecurityException("Fail to find SCM CA certificate.", ex);
      }
    }
    return null;
  }
  /**
   * Init the metadata store based on the configurator.
   * @param conf - Config
   * @param configurator - configurator
   * @throws IOException - on Failure
   */
  private void initalizeMetadataStore(OzoneConfiguration conf,
                                      SCMConfigurator configurator)
      throws IOException {
    if(configurator.getMetadataStore() != null) {
      scmMetadataStore = configurator.getMetadataStore();
    } else {
      scmMetadataStore = new SCMMetadataStoreImpl(conf);
    }
  }

  /**
   * Login as the configured user for SCM.
   *
   * @param conf
   */
  private void loginAsSCMUser(ConfigurationSource conf)
      throws IOException, AuthenticationException {
    if (LOG.isDebugEnabled()) {
      ScmConfig scmConfig = configuration.getObject(ScmConfig.class);
      LOG.debug("Ozone security is enabled. Attempting login for SCM user. "
              + "Principal: {}, keytab: {}",
          scmConfig.getKerberosPrincipal(),
          scmConfig.getKerberosKeytab());
    }

    Configuration hadoopConf =
        LegacyHadoopConfigurationSource.asHadoopConfiguration(conf);
    if (SecurityUtil.getAuthenticationMethod(hadoopConf).equals(
        AuthenticationMethod.KERBEROS)) {
      UserGroupInformation.setConfiguration(hadoopConf);
      InetSocketAddress socAddr = HddsServerUtil
          .getScmBlockClientBindAddress(conf);
      SecurityUtil.login(hadoopConf,
            ScmConfig.ConfigStrings.HDDS_SCM_KERBEROS_KEYTAB_FILE_KEY,
            ScmConfig.ConfigStrings.HDDS_SCM_KERBEROS_PRINCIPAL_KEY,
            socAddr.getHostName());
    } else {
      throw new AuthenticationException(SecurityUtil.getAuthenticationMethod(
          hadoopConf) + " authentication method not support. "
          + "SCM user login failed.");
    }
    LOG.info("SCM login successful.");
  }

  /**
   * This function creates/initializes a certificate server as needed.
   * This function is idempotent, so calling this again and again after the
   * server is initialized is not a problem.
   *
   * @param clusterID - Cluster ID
   * @param scmID     - SCM ID
   */
  private CertificateServer initializeCertificateServer(String clusterID,
      String scmID) throws IOException {
    // TODO: Support Certificate Server loading via Class Name loader.
    // So it is easy to use different Certificate Servers if needed.
    String subject = SCM_ROOT_CA_PREFIX +
        InetAddress.getLocalHost().getHostName();
    if(this.scmMetadataStore == null) {
      LOG.error("Cannot initialize Certificate Server without a valid meta " +
          "data layer.");
      throw new SCMException("Cannot initialize CA without a valid metadata " +
          "store", ResultCodes.SCM_NOT_INITIALIZED);
    }

    CertificateStore certStore =
        new SCMCertStore.Builder().setMetadaStore(scmMetadataStore)
            .setRatisServer(scmHAManager.getRatisServer())
            .setCRLSequenceId(getLastSequenceIdForCRL()).build();

    return new DefaultCAServer(subject, clusterID, scmID, certStore,
        new DefaultProfile(), SCM_ROOT_CA_COMPONENT_NAME);
  }

  long getLastSequenceIdForCRL() throws IOException {
    Long sequenceId =
        scmMetadataStore.getCRLSequenceIdTable().get(CRL_SEQUENCE_ID_KEY);
    // If the CRL_SEQUENCE_ID_KEY does not exist in DB return 0 so that new
    // CRL requests can have sequence id starting from 1.
    if (sequenceId == null) {
      return 0L;
    }
    // If there exists a last sequence id in the DB, the new incoming
    // CRL requests must have sequence ids greater than the one stored in the DB
    return sequenceId;
  }

  /**
   * Builds a message for logging startup information about an RPC server.
   *
   * @param description RPC server description
   * @param addr        RPC server listening address
   * @return server startup message
   */
  public static String buildRpcServerStartMessage(String description,
                                                  InetSocketAddress addr) {
    return addr != null
        ? String.format("%s is listening at %s", description, addr.toString())
        : String.format("%s not started", description);
  }

  /**
   * Starts an RPC server, if configured.
   *
   * @param conf configuration
   * @param addr configured address of RPC server
   * @param protocol RPC protocol provided by RPC server
   * @param instance RPC protocol implementation instance
   * @param handlerCount RPC server handler count
   * @return RPC server
   * @throws IOException if there is an I/O error while creating RPC server
   */
  public static RPC.Server startRpcServer(
      OzoneConfiguration conf,
      InetSocketAddress addr,
      Class<?> protocol,
      BlockingService instance,
      int handlerCount)
      throws IOException {
    RPC.Server rpcServer =
        new RPC.Builder(conf)
            .setProtocol(protocol)
            .setInstance(instance)
            .setBindAddress(addr.getHostString())
            .setPort(addr.getPort())
            .setNumHandlers(handlerCount)
            .setVerbose(false)
            .setSecretManager(null)
            .build();

    HddsServerUtil.addPBProtocol(conf, protocol, instance, rpcServer);
    return rpcServer;
  }

  /**
   * Routine to bootstrap the StorageContainerManager. This will connect to a
   * running SCM instance which has valid cluster id and fetch the cluster id
   * from there.
   *
   * TODO: once SCM HA security is enabled, CSR cerificates will be fetched from
   * running scm leader instance as well.
   *
   * @param conf OzoneConfiguration
   * @return true if SCM bootstrap is successful, false otherwise.
   * @throws IOException if init fails due to I/O error
   */
  public static boolean scmBootstrap(OzoneConfiguration conf)
      throws IOException {
    if (!SCMHAUtils.isSCMHAEnabled(conf)) {
      LOG.error("Bootstrap is not supported without SCM HA.");
      return false;
    }
    // The node here will try to fetch the cluster id from any of existing
    // running SCM instances.
    SCMHANodeDetails scmhaNodeDetails = SCMHANodeDetails.loadSCMHAConfig(conf);
    String primordialSCM = SCMHAUtils.getPrimordialSCM(conf);
    String selfNodeId = scmhaNodeDetails.getLocalNodeDetails().getNodeId();
    if (primordialSCM != null && SCMHAUtils.isPrimordialSCM(conf, selfNodeId)) {
      LOG.info(
          "SCM bootstrap command can only be executed in non-Primordial SCM "
              + "{}, self id {} "
              + "Ignoring it.", primordialSCM, selfNodeId);
      return true;
    }
    OzoneConfiguration config =
        SCMHAUtils.removeSelfId(conf,
            scmhaNodeDetails.getLocalNodeDetails().getNodeId());
    final ScmInfo scmInfo = HAUtils.getScmInfo(config);
    SCMStorageConfig scmStorageConfig = new SCMStorageConfig(conf);
    final String persistedClusterId = scmStorageConfig.getClusterID();
    final String fetchedId = scmInfo.getClusterId();
    Preconditions.checkNotNull(fetchedId);
    StorageState state = scmStorageConfig.getState();
    if (state == StorageState.INITIALIZED) {
      Preconditions.checkNotNull(scmStorageConfig.getScmId());
      if (!fetchedId.equals(persistedClusterId)) {
        LOG.error(
            "Could not bootstrap as SCM is already initialized with cluster "
                + "id {} but cluster id for existing leader SCM instance "
                + "is {}", persistedClusterId, fetchedId);
        return false;
      }
    } else {
      try {
        scmStorageConfig.setClusterId(fetchedId);
        // It will write down the cluster Id fetched from already
        // running SCM as well as the local SCM Id.

        // SCM Node info containing hostname to scm Id mappings
        // will be persisted into the version file once this node gets added
        // to existing SCM ring post node regular start up.
        scmStorageConfig.initialize();
      } catch (IOException ioe) {
        LOG.error("Could not initialize SCM version file", ioe);
        return false;
      }
    }
    return true;
  }

  /**
   * Routine to set up the Version info for StorageContainerManager.
   *
   * @param conf OzoneConfiguration
   * @return true if SCM initialization is successful, false otherwise.
   * @throws IOException if init fails due to I/O error
   */
  public static boolean scmInit(OzoneConfiguration conf,
      String clusterId) throws IOException {
    checkSecurityAndSCMHAEnabled(conf);
    SCMStorageConfig scmStorageConfig = new SCMStorageConfig(conf);
    StorageState state = scmStorageConfig.getState();
    final SCMHANodeDetails haDetails = SCMHANodeDetails.loadSCMHAConfig(conf);
    String primordialSCM = SCMHAUtils.getPrimordialSCM(conf);
    String selfNodeId = haDetails.getLocalNodeDetails().getNodeId();
    if (primordialSCM != null && !SCMHAUtils
        .isPrimordialSCM(conf, selfNodeId)) {
      LOG.info(
          "SCM init command can only be executed in Primordial SCM {}, "
              + "self id {} "
              + "Ignoring it.", primordialSCM, selfNodeId);
      return true;
    }
    if (state != StorageState.INITIALIZED) {
      try {
        if (clusterId != null && !clusterId.isEmpty()) {
          // clusterId must be an UUID
          Preconditions.checkNotNull(UUID.fromString(clusterId));
          scmStorageConfig.setClusterId(clusterId);
        }
        scmStorageConfig.initialize();
        if (SCMHAUtils.isSCMHAEnabled(conf)) {
          SCMRatisServerImpl.initialize(scmStorageConfig.getClusterID(),
              scmStorageConfig.getScmId(), haDetails.getLocalNodeDetails(),
              conf);
        }
        LOG.info("SCM initialization succeeded. Current cluster id for sd={}"
                + "; cid={}; layoutVersion={}; scmId={}",
            scmStorageConfig.getStorageDir(), scmStorageConfig.getClusterID(),
            scmStorageConfig.getLayoutVersion(), scmStorageConfig.getScmId());
        return true;
      } catch (IOException ioe) {
        LOG.error("Could not initialize SCM version file", ioe);
        return false;
      }
    } else {
      clusterId = scmStorageConfig.getClusterID();
      LOG.info("SCM already initialized. Reusing existing cluster id for sd={}"
              + ";cid={};layoutVersion={}", scmStorageConfig.getStorageDir(),
          clusterId, scmStorageConfig.getLayoutVersion());
      if (SCMHAUtils.isSCMHAEnabled(conf)) {
        SCMRatisServerImpl.reinitialize(clusterId, scmStorageConfig.getScmId(),
            haDetails.getLocalNodeDetails(), conf);
      }
      return true;
    }
  }

  /**
   * Initialize SCM metrics.
   */
  public static void initMetrics() {
    metrics = SCMMetrics.create();
  }

  /**
   * Return SCM metrics instance.
   */
  public static SCMMetrics getMetrics() {
    return metrics == null ? SCMMetrics.create() : metrics;
  }

  public SCMStorageConfig getScmStorageConfig() {
    return scmStorageConfig;
  }

  public SCMDatanodeProtocolServer getDatanodeProtocolServer() {
    return datanodeProtocolServer;
  }

  public SCMBlockProtocolServer getBlockProtocolServer() {
    return blockProtocolServer;
  }

  public SCMClientProtocolServer getClientProtocolServer() {
    return clientProtocolServer;
  }

  public SCMSecurityProtocolServer getSecurityProtocolServer() {
    return securityProtocolServer;
  }

  /**
   * Initialize container reports cache that sent from datanodes.
   */
  @SuppressWarnings("UnstableApiUsage")
  private Cache<String, ContainerStat> buildContainerReportCache() {
    return
        CacheBuilder.newBuilder()
            .expireAfterAccess(Long.MAX_VALUE, TimeUnit.MILLISECONDS)
            .maximumSize(Integer.MAX_VALUE)
            .removalListener((
                RemovalListener<String, ContainerStat>) removalNotification -> {
                  synchronized (containerReportCache) {
                    ContainerStat stat = removalNotification.getValue();
                    if (stat != null) {
                      // TODO: Are we doing the right thing here?
                      // remove invalid container report
                      metrics.decrContainerStat(stat);
                    }
                    if (LOG.isDebugEnabled()) {
                      LOG.debug("Remove expired container stat entry for " +
                          "datanode: {}.", removalNotification.getKey());
                    }
                  }
                })
            .build();
  }

  private void registerMXBean() {
    final Map<String, String> jmxProperties = new HashMap<>();
    jmxProperties.put("component", "ServerRuntime");
    this.scmInfoBeanName = HddsUtils.registerWithJmxProperties(
        "StorageContainerManager", "StorageContainerManagerInfo",
        jmxProperties, this);
  }

  private void registerMetricsSource(SCMMXBean scmMBean) {
    scmContainerMetrics = SCMContainerMetrics.create(scmMBean);
  }

  private void unregisterMXBean() {
    if (this.scmInfoBeanName != null) {
      MBeans.unregister(this.scmInfoBeanName);
      this.scmInfoBeanName = null;
    }
  }

  @VisibleForTesting
  public ContainerInfo getContainerInfo(long containerID) throws
      IOException {
    return containerManager.getContainer(ContainerID.valueOf(containerID));
  }

  /**
   * Returns listening address of StorageLocation Protocol RPC server.
   *
   * @return listen address of StorageLocation RPC server
   */
  @VisibleForTesting
  public InetSocketAddress getClientRpcAddress() {
    return getClientProtocolServer().getClientRpcAddress();
  }

  @Override
  public String getClientRpcPort() {
    InetSocketAddress addr = getClientRpcAddress();
    return addr == null ? "0" : Integer.toString(addr.getPort());
  }

  /**
   * Returns listening address of StorageDatanode Protocol RPC server.
   *
   * @return Address where datanode are communicating.
   */
  @Override
  public InetSocketAddress getDatanodeRpcAddress() {
    return getDatanodeProtocolServer().getDatanodeRpcAddress();
  }

  @Override
  public SCMNodeDetails getScmNodeDetails() {
    return scmHANodeDetails.getLocalNodeDetails();
  }

  public SCMHANodeDetails getSCMHANodeDetails() {
    return scmHANodeDetails;
  }

  @Override
  public String getDatanodeRpcPort() {
    InetSocketAddress addr = getDatanodeRpcAddress();
    return addr == null ? "0" : Integer.toString(addr.getPort());
  }

  /**
   * Start service.
   */
  @Override
  public void start() throws IOException {
    if (LOG.isInfoEnabled()) {
      LOG.info(buildRpcServerStartMessage(
          "StorageContainerLocationProtocol RPC server",
          getClientRpcAddress()));
    }

    scmHAManager.start();

    ms = HddsServerUtil
        .initializeMetrics(configuration, "StorageContainerManager");

    upgradeFinalizer.runPrefinalizeStateActions(scmStorageConfig, this);

    commandWatcherLeaseManager.start();
    getClientProtocolServer().start();

    if (LOG.isInfoEnabled()) {
      LOG.info(buildRpcServerStartMessage("ScmBlockLocationProtocol RPC " +
          "server", getBlockProtocolServer().getBlockRpcAddress()));
    }
    getBlockProtocolServer().start();

    if (LOG.isInfoEnabled()) {
      LOG.info(buildRpcServerStartMessage("ScmDatanodeProtocl RPC " +
          "server", getDatanodeProtocolServer().getDatanodeRpcAddress()));
    }
    getDatanodeProtocolServer().start();
    if (getSecurityProtocolServer() != null) {
      getSecurityProtocolServer().start();
    }

    scmBlockManager.start();

    // Start jvm monitor
    jvmPauseMonitor = new JvmPauseMonitor();
    jvmPauseMonitor.init(configuration);
    jvmPauseMonitor.start();

    try {
      httpServer = new StorageContainerManagerHttpServer(configuration, this);
      httpServer.start();
    } catch (Exception ex) {
      // SCM HttpServer start-up failure should be non-fatal
      LOG.error("SCM HttpServer failed to start.", ex);
    }

    setStartTime();
  }

  /**
   * Stop service.
   */
  @Override
  public void stop() {
    try {
      LOG.info("Stopping Replication Manager Service.");
      replicationManager.stop();
    } catch (Exception ex) {
      LOG.error("Replication manager service stop failed.", ex);
    }

    try {
      LOG.info("Stopping the Datanode Admin Monitor.");
      scmDecommissionManager.stop();
    } catch (Exception ex) {
      LOG.error("The Datanode Admin Monitor failed to stop", ex);
    }

    try {
      LOG.info("Stopping Lease Manager of the command watchers");
      commandWatcherLeaseManager.shutdown();
    } catch (Exception ex) {
      LOG.error("Lease Manager of the command watchers stop failed");
    }

    try {
      LOG.info("Stopping datanode service RPC server");
      getDatanodeProtocolServer().stop();

    } catch (Exception ex) {
      LOG.error("Storage Container Manager datanode RPC stop failed.", ex);
    }

    try {
      LOG.info("Stopping block service RPC server");
      getBlockProtocolServer().stop();
    } catch (Exception ex) {
      LOG.error("Storage Container Manager blockRpcServer stop failed.", ex);
    }

    try {
      LOG.info("Stopping the StorageContainerLocationProtocol RPC server");
      getClientProtocolServer().stop();
    } catch (Exception ex) {
      LOG.error("Storage Container Manager clientRpcServer stop failed.", ex);
    }

    try {
      LOG.info("Stopping Storage Container Manager HTTP server.");
      httpServer.stop();
    } catch (Exception ex) {
      LOG.error("Storage Container Manager HTTP server stop failed.", ex);
    }

    if (getSecurityProtocolServer() != null) {
      getSecurityProtocolServer().stop();
    }

    try {
      LOG.info("Stopping Block Manager Service.");
      scmBlockManager.stop();
    } catch (Exception ex) {
      LOG.error("SCM block manager service stop failed.", ex);
    }

    if (containerReportCache != null) {
      containerReportCache.invalidateAll();
      containerReportCache.cleanUp();
    }

    if (metrics != null) {
      metrics.unRegister();
    }

    unregisterMXBean();
    if (scmContainerMetrics != null) {
      scmContainerMetrics.unRegister();
    }
    if (placementMetrics != null) {
      placementMetrics.unRegister();
    }

    // Event queue must be stopped before the DB store is closed at the end.
    try {
      LOG.info("Stopping SCM Event Queue.");
      eventQueue.close();
    } catch (Exception ex) {
      LOG.error("SCM Event Queue stop failed", ex);
    }

    if (jvmPauseMonitor != null) {
      jvmPauseMonitor.stop();
    }

    try {
      scmHAManager.shutdown();
    } catch (Exception ex) {
      LOG.error("SCM HA Manager stop failed", ex);
    }

    IOUtils.cleanupWithLogger(LOG, containerManager);
    IOUtils.cleanupWithLogger(LOG, pipelineManager);

    try {
      scmMetadataStore.stop();
    } catch (Exception ex) {
      LOG.error("SCM Metadata store stop failed", ex);
    }

    if (ms != null) {
      ms.stop();
    }

    scmSafeModeManager.stop();
  }
  
  /**
   * Wait until service has completed shutdown.
   */
  @Override
  public void join() {
    try {
      getBlockProtocolServer().join();
      getClientProtocolServer().join();
      getDatanodeProtocolServer().join();
      if (getSecurityProtocolServer() != null) {
        getSecurityProtocolServer().join();
      }
    } catch (InterruptedException e) {
      Thread.currentThread().interrupt();
      LOG.info("Interrupted during StorageContainerManager join.");
    }
  }

  /**
   * Returns the Number of Datanodes that are communicating with SCM.
   *
   * @param nodestate Healthy, Dead etc.
   * @return int -- count
   */
  public int getNodeCount(NodeState nodestate) {
    // TODO - decomm - this probably needs to accept opState and health
    return scmNodeManager.getNodeCount(null, nodestate);
  }

  /**
   * Returns the node decommission manager.
   *
   * @return NodeDecommissionManager The decommission manger for the used by
   *         scm
   */
  public NodeDecommissionManager getScmDecommissionManager() {
    return scmDecommissionManager;
  }

  /**
   * Returns SCMHAManager.
   */
  public SCMHAManager getScmHAManager() {
    return scmHAManager;
  }

  /**
   * Returns SCM container manager.
   */
  @VisibleForTesting
  @Override
  public ContainerManagerV2 getContainerManager() {
    return containerManager;
  }

  /**
   * Returns node manager.
   *
   * @return - Node Manager
   */
  @VisibleForTesting
  @Override
  public NodeManager getScmNodeManager() {
    return scmNodeManager;
  }

  /**
   * Returns pipeline manager.
   *
   * @return - Pipeline Manager
   */
  @VisibleForTesting
  @Override
  public PipelineManager getPipelineManager() {
    return pipelineManager;
  }

  @VisibleForTesting
  @Override
  public BlockManager getScmBlockManager() {
    return scmBlockManager;
  }

  @VisibleForTesting
  public SCMSafeModeManager getScmSafeModeManager() {
    return scmSafeModeManager;
  }

  @VisibleForTesting
  @Override
  public ReplicationManager getReplicationManager() {
    return replicationManager;
  }

  /**
   * Check if the current scm is the leader and ready for accepting requests.
   * @return - if the current scm is the leader and is ready.
   */
  public boolean checkLeader() {
    // For NON-HA setup, the node will always be the leader
    if (!SCMHAUtils.isSCMHAEnabled(configuration)) {
      Preconditions.checkArgument(scmContext.isLeader());
      return true;
    } else {
      // FOR HA setup, the node has to be the leader and ready to serve
      // requests.
      return scmContext.isLeader() && getScmHAManager().getRatisServer()
          .getDivision().getInfo().isLeaderReady();
    }
  }

  public void checkAdminAccess(String remoteUser) throws IOException {
    if (remoteUser != null && !scmAdminUsernames.contains(remoteUser) &&
        !scmAdminUsernames.contains(OZONE_ADMINISTRATORS_WILDCARD)) {
      throw new IOException(
          "Access denied for user " + remoteUser + ". Superuser privilege " +
              "is required.");
    }
  }

  /**
   * Invalidate container stat entry for given datanode.
   *
   * @param datanodeUuid
   */
  public void removeContainerReport(String datanodeUuid) {
    synchronized (containerReportCache) {
      containerReportCache.invalidate(datanodeUuid);
    }
  }

  /**
   * Get container stat of specified datanode.
   *
   * @param datanodeUuid
   * @return
   */
  public ContainerStat getContainerReport(String datanodeUuid) {
    ContainerStat stat = null;
    synchronized (containerReportCache) {
      stat = containerReportCache.getIfPresent(datanodeUuid);
    }

    return stat;
  }

  /**
   * Returns a view of the container stat entries. Modifications made to the
   * map will directly
   * affect the cache.
   *
   * @return
   */
  public ConcurrentMap<String, ContainerStat> getContainerReportCache() {
    return containerReportCache.asMap();
  }

  @Override
  public Map<String, String> getContainerReport() {
    Map<String, String> id2StatMap = new HashMap<>();
    synchronized (containerReportCache) {
      ConcurrentMap<String, ContainerStat> map = containerReportCache.asMap();
      for (Map.Entry<String, ContainerStat> entry : map.entrySet()) {
        id2StatMap.put(entry.getKey(), entry.getValue().toJsonString());
      }
    }

    return id2StatMap;
  }

  /**
   * Returns live safe mode container threshold.
   *
   * @return String
   */
  @Override
  public double getSafeModeCurrentContainerThreshold() {
    return getCurrentContainerThreshold();
  }

  /**
   * Returns safe mode status.
   * @return boolean
   */
  @Override
  public boolean isInSafeMode() {
    return scmSafeModeManager.getInSafeMode();
  }

  /**
   * Returns EventPublisher.
   */
  public EventPublisher getEventQueue() {
    return eventQueue;
  }

  /**
   * Returns SCMContext.
   */
  public SCMContext getScmContext() {
    return scmContext;
  }

  /**
   * Returns SequenceIdGen.
   */
  public SequenceIdGenerator getSequenceIdGen() {
    return sequenceIdGen;
  }

  /**
   * Returns SCMServiceManager.
   */
  public SCMServiceManager getSCMServiceManager() {
    return serviceManager;
  }

  /**
   * Force SCM out of safe mode.
   */
  public boolean exitSafeMode() {
    scmSafeModeManager.exitSafeMode(eventQueue);
    return true;
  }

  @VisibleForTesting
  public double getCurrentContainerThreshold() {
    return scmSafeModeManager.getCurrentContainerThreshold();
  }

  @Override
  public Map<String, Integer> getContainerStateCount() {
    Map<String, Integer> nodeStateCount = new HashMap<>();
    for (HddsProtos.LifeCycleState state : HddsProtos.LifeCycleState.values()) {
      nodeStateCount.put(state.toString(),
          containerManager.getContainers(state).size());
    }
    return nodeStateCount;
  }

  /**
   * Returns the SCM metadata Store.
   * @return SCMMetadataStore
   */
  public SCMMetadataStore getScmMetadataStore() {
    return scmMetadataStore;
  }

  /**
   * Returns the SCM network topology cluster.
   * @return NetworkTopology
   */
  public NetworkTopology getClusterMap() {
    return this.clusterMap;
  }

  /**
   * Get the safe mode status of all rules.
   *
   * @return map of rule statuses.
   */
  public Map<String, Pair<Boolean, String>> getRuleStatus() {
    return scmSafeModeManager.getRuleStatus();
  }

  @Override
  public Map<String, String[]> getSafeModeRuleStatus() {
    Map<String, String[]> map = new HashMap<>();
    for (Map.Entry<String, Pair<Boolean, String>> entry :
        scmSafeModeManager.getRuleStatus().entrySet()) {
      String[] status =
          {entry.getValue().getRight(), entry.getValue().getLeft().toString()};
      map.put(entry.getKey(), status);
    }
    return map;
  }

  public PipelineChoosePolicy getPipelineChoosePolicy() {
    return this.pipelineChoosePolicy;
  }

  @Override
  public String getScmId() {
    return getScmStorageConfig().getScmId();
  }

  @Override
  public String getClusterId() {
    return getScmStorageConfig().getClusterID();
  }

<<<<<<< HEAD
  public HDDSLayoutVersionManager getLayoutVersionManager() {
    return scmLayoutVersionManager;
  }

  private void waitForAllContainersToClose() {
    boolean containersFound = true;
    while (containersFound) {
      containersFound = false;
      for (DatanodeDetails datanodeDetails : scmNodeManager.getAllNodes()) {
        try {
          for (ContainerID id : scmNodeManager.getContainers(datanodeDetails)) {
            try {
              final ContainerInfo container = containerManager.getContainer(id);
              if (container.getState() == HddsProtos.LifeCycleState.OPEN ||
                  container.getState() == HddsProtos.LifeCycleState.CLOSING) {
                containersFound = true;
                if (container.getState() == HddsProtos.LifeCycleState.OPEN) {
                  eventQueue.fireEvent(SCMEvents.CLOSE_CONTAINER, id);
                }
              }
            } catch (ContainerNotFoundException cnfe) {
              LOG.warn("Container {} is not managed by ContainerManager.",
                  id, cnfe);
              continue;
            }
          }
        } catch (NodeNotFoundException e) {
          continue;
        }
      }
      try {
        if (containersFound) {
          LOG.info("Waiting for all containers to close.");
          Thread.sleep(5000);
        }
      } catch (InterruptedException e) {
        continue;
      }
    }
  }

  private void waitForAllPipelinesToDestroy() throws IOException {
    boolean pipelineFound = true;
    while (pipelineFound) {
      pipelineFound = false;
      for (Pipeline pipeline : pipelineManager.getPipelines()) {
        if (pipeline.getPipelineState() != CLOSED) {
          pipelineFound = true;
          pipelineManager.finalizeAndDestroyPipeline(pipeline, false);
        }
      }
      try {
        if (pipelineFound) {
          LOG.info("Waiting for all pipelines to close.");
          Thread.sleep(5000);
        }
      } catch (InterruptedException e) {
        continue;
      }
    }
  }

  // This should be called in the context of a separate finalize upgrade thread.
  // This function can block indefinitely till the conditions are met to safely
  // finalize Upgrade.

  public void preFinalizeUpgrade() throws IOException {
    /**
     * Ask pipeline manager to not create any new pipelines. Pipeline
     * creation will remain frozen until postFinalizeUpgrade().
     */
    pipelineManager.freezePipelineCreation();

    /**
     * Ask all the existing data nodes to close any open containers and
     * destroy existing pipelines
     */
    waitForAllPipelinesToDestroy();

    /**
     * We can not yet move all the existing data nodes to HEALTHY-READONLY
     * state since the next heartbeat will move them back to HEALTHY state.
     * This has to wait till postFinalizeUpgrade, when SCM MLV version is
     * already upgraded as part of finalize processing.
     * While in this state, it should be safe to do finalize processing for
     * all new features. This will also update ondisk mlv version. Any
     * disrupting upgrade can add a hook here to make sure that SCM is in a
     * consistent state while finalizing the upgrade.
     */
  }

  public void postFinalizeUpgrade() {
    /**
     * Don't wait for next heartbeat from datanodes in order to move them to
     * Healthy-Readonly state. Force them to Healthy-ReadOnly state so that
     * we can resume pipeline creation right away.
     */
    scmNodeManager.forceNodesToHealthyReadOnly();

    /**
     * Allow pipeline manager to create any new pipelines if it can
     * find enough Healthy data nodes.
     */
    pipelineManager.resumePipelineCreation();
  }

  public StatusAndMessages finalizeUpgrade(String upgradeClientID)
      throws IOException{
    return upgradeFinalizer.finalize(upgradeClientID, this);
  }

  public StatusAndMessages queryUpgradeFinalizationProgress(
      String upgradeClientID, boolean takeover
  ) throws IOException {
    return upgradeFinalizer.reportStatus(upgradeClientID, takeover);
=======
  /**
   * Return the node Id of this SCM.
   * @return node Id.
   */
  public String getSCMNodeId() {
    return scmHANodeDetails.getLocalNodeDetails().getNodeId();
>>>>>>> 685ff3fc
  }
}<|MERGE_RESOLUTION|>--- conflicted
+++ resolved
@@ -80,11 +80,7 @@
 import org.apache.hadoop.hdds.scm.container.ContainerActionsHandler;
 import org.apache.hadoop.hdds.scm.container.ContainerID;
 import org.apache.hadoop.hdds.scm.container.ContainerInfo;
-<<<<<<< HEAD
-import org.apache.hadoop.hdds.scm.container.ContainerManager;
 import org.apache.hadoop.hdds.scm.container.ContainerNotFoundException;
-=======
->>>>>>> 685ff3fc
 import org.apache.hadoop.hdds.scm.container.ContainerReportHandler;
 import org.apache.hadoop.hdds.scm.container.IncrementalContainerReportHandler;
 import org.apache.hadoop.hdds.scm.container.ReplicationManager;
@@ -126,11 +122,7 @@
 import org.apache.hadoop.hdds.server.ServiceRuntimeInfoImpl;
 import org.apache.hadoop.hdds.server.events.EventPublisher;
 import org.apache.hadoop.hdds.server.events.EventQueue;
-<<<<<<< HEAD
 import org.apache.hadoop.hdds.upgrade.HDDSLayoutVersionManager;
-import org.apache.hadoop.hdds.utils.HddsServerUtil;
-=======
->>>>>>> 685ff3fc
 import org.apache.hadoop.hdds.utils.HddsVersionInfo;
 import org.apache.hadoop.hdds.utils.LegacyHadoopConfigurationSource;
 import org.apache.hadoop.io.IOUtils;
@@ -154,11 +146,8 @@
 import org.slf4j.LoggerFactory;
 
 import static org.apache.hadoop.hdds.scm.ScmConfigKeys.HDDS_SCM_WATCHER_TIMEOUT_DEFAULT;
-<<<<<<< HEAD
 import static org.apache.hadoop.hdds.scm.pipeline.Pipeline.PipelineState.CLOSED;
-=======
 import static org.apache.hadoop.hdds.utils.HAUtils.checkSecurityAndSCMHAEnabled;
->>>>>>> 685ff3fc
 import static org.apache.hadoop.ozone.OzoneConfigKeys.OZONE_ADMINISTRATORS_WILDCARD;
 import static org.apache.hadoop.ozone.OzoneConsts.CRL_SEQUENCE_ID_KEY;
 import static org.apache.hadoop.ozone.OzoneConsts.SCM_ROOT_CA_COMPONENT_NAME;
@@ -251,12 +240,9 @@
   private NetworkTopology clusterMap;
   private PipelineChoosePolicy pipelineChoosePolicy;
 
-<<<<<<< HEAD
   private HDDSLayoutVersionManager scmLayoutVersionManager;
   private UpgradeFinalizer<StorageContainerManager> upgradeFinalizer;
-=======
   private final SCMHANodeDetails scmHANodeDetails;
->>>>>>> 685ff3fc
 
   /**
    * Creates a new StorageContainerManager. Configuration will be
@@ -265,7 +251,8 @@
    *
    * @param conf configuration
    */
-  private StorageContainerManager(OzoneConfiguration conf)
+  @VisibleForTesting
+  public StorageContainerManager(OzoneConfiguration conf)
       throws IOException, AuthenticationException {
     // default empty configurator means default managers will be used.
     this(conf, new SCMConfigurator());
@@ -280,6 +267,7 @@
    * @param conf - Configuration
    * @param configurator - configurator
    */
+  @SuppressWarnings("checkstyle:methodlength")
   private StorageContainerManager(OzoneConfiguration conf,
                                   SCMConfigurator configurator)
       throws IOException, AuthenticationException  {
@@ -371,17 +359,12 @@
         pipelineManager, containerManager);
     StartDatanodeAdminHandler datanodeStartAdminHandler =
         new StartDatanodeAdminHandler(scmNodeManager, pipelineManager);
-<<<<<<< HEAD
     ReadOnlyHealthyToHealthyNodeHandler readOnlyHealthyToHealthyNodeHandler =
-        new ReadOnlyHealthyToHealthyNodeHandler(pipelineManager, conf);
+        new ReadOnlyHealthyToHealthyNodeHandler(conf, serviceManager);
     NonHealthyToReadOnlyHealthyNodeHandler
         nonHealthyToReadOnlyHealthyNodeHandler =
         new NonHealthyToReadOnlyHealthyNodeHandler(scmNodeManager,
             pipelineManager, conf);
-=======
-    NonHealthyToHealthyNodeHandler nonHealthyToHealthyNodeHandler =
-        new NonHealthyToHealthyNodeHandler(conf, serviceManager);
->>>>>>> 685ff3fc
     ContainerActionsHandler actionsHandler = new ContainerActionsHandler();
     PendingDeleteHandler pendingDeleteHandler =
         new PendingDeleteHandler(scmBlockManager.getSCMBlockDeletingService());
@@ -487,7 +470,7 @@
    * @throws IOException - on Failure.
    */
   private void initializeSystemManagers(OzoneConfiguration conf,
-                                       SCMConfigurator configurator)
+                                        SCMConfigurator configurator)
       throws IOException {
     if (configurator.getNetworkTopology() != null) {
       clusterMap = configurator.getNetworkTopology();
@@ -526,13 +509,8 @@
     if(configurator.getScmNodeManager() != null) {
       scmNodeManager = configurator.getScmNodeManager();
     } else {
-<<<<<<< HEAD
       scmNodeManager = new SCMNodeManager(conf, scmStorageConfig, eventQueue,
-          clusterMap, scmLayoutVersionManager);
-=======
-      scmNodeManager = new SCMNodeManager(
-          conf, scmStorageConfig, eventQueue, clusterMap, scmContext);
->>>>>>> 685ff3fc
+          clusterMap, scmContext, scmLayoutVersionManager);
     }
 
     placementMetrics = SCMContainerPlacementMetrics.create();
@@ -855,7 +833,7 @@
    * @throws IOException if init fails due to I/O error
    */
   public static boolean scmInit(OzoneConfiguration conf,
-      String clusterId) throws IOException {
+                                String clusterId) throws IOException {
     checkSecurityAndSCMHAEnabled(conf);
     SCMStorageConfig scmStorageConfig = new SCMStorageConfig(conf);
     StorageState state = scmStorageConfig.getState();
@@ -950,19 +928,19 @@
             .maximumSize(Integer.MAX_VALUE)
             .removalListener((
                 RemovalListener<String, ContainerStat>) removalNotification -> {
-                  synchronized (containerReportCache) {
-                    ContainerStat stat = removalNotification.getValue();
-                    if (stat != null) {
-                      // TODO: Are we doing the right thing here?
-                      // remove invalid container report
-                      metrics.decrContainerStat(stat);
-                    }
-                    if (LOG.isDebugEnabled()) {
-                      LOG.debug("Remove expired container stat entry for " +
-                          "datanode: {}.", removalNotification.getKey());
-                    }
+                synchronized (containerReportCache) {
+                  ContainerStat stat = removalNotification.getValue();
+                  if (stat != null) {
+                    // TODO: Are we doing the right thing here?
+                    // remove invalid container report
+                    metrics.decrContainerStat(stat);
                   }
-                })
+                  if (LOG.isDebugEnabled()) {
+                    LOG.debug("Remove expired container stat entry for " +
+                        "datanode: {}.", removalNotification.getKey());
+                  }
+                }
+              })
             .build();
   }
 
@@ -1202,7 +1180,7 @@
 
     scmSafeModeManager.stop();
   }
-  
+
   /**
    * Wait until service has completed shutdown.
    */
@@ -1494,7 +1472,6 @@
     return getScmStorageConfig().getClusterID();
   }
 
-<<<<<<< HEAD
   public HDDSLayoutVersionManager getLayoutVersionManager() {
     return scmLayoutVersionManager;
   }
@@ -1543,7 +1520,7 @@
       for (Pipeline pipeline : pipelineManager.getPipelines()) {
         if (pipeline.getPipelineState() != CLOSED) {
           pipelineFound = true;
-          pipelineManager.finalizeAndDestroyPipeline(pipeline, false);
+          pipelineManager.closePipeline(pipeline, false);
         }
       }
       try {
@@ -1557,6 +1534,14 @@
     }
   }
 
+  /**
+   * Return the node Id of this SCM.
+   * @return node Id.
+   */
+  public String getSCMNodeId() {
+    return scmHANodeDetails.getLocalNodeDetails().getNodeId();
+  }
+
   // This should be called in the context of a separate finalize upgrade thread.
   // This function can block indefinitely till the conditions are met to safely
   // finalize Upgrade.
@@ -1610,13 +1595,5 @@
       String upgradeClientID, boolean takeover
   ) throws IOException {
     return upgradeFinalizer.reportStatus(upgradeClientID, takeover);
-=======
-  /**
-   * Return the node Id of this SCM.
-   * @return node Id.
-   */
-  public String getSCMNodeId() {
-    return scmHANodeDetails.getLocalNodeDetails().getNodeId();
->>>>>>> 685ff3fc
   }
 }