/**
 * Licensed to the Apache Software Foundation (ASF) under one
 * or more contributor license agreements.  See the NOTICE file
 * distributed with this work for additional information
 * regarding copyright ownership.  The ASF licenses this file
 * to you under the Apache License, Version 2.0 (the
 * "License"); you may not use this file except in compliance
 * with the License.  You may obtain a copy of the License at
 *
 *     http://www.apache.org/licenses/LICENSE-2.0
 *
 * Unless required by applicable law or agreed to in writing, software
 * distributed under the License is distributed on an "AS IS" BASIS,
 * WITHOUT WARRANTIES OR CONDITIONS OF ANY KIND, either express or implied.
 * See the License for the specific language governing permissions and
 * limitations under the License.
 */

package org.apache.hadoop.hdds.scm.node;

import java.util.Map;

import org.apache.hadoop.hdds.annotation.InterfaceAudience;
import org.apache.hadoop.metrics2.MetricsCollector;
import org.apache.hadoop.metrics2.MetricsInfo;
import org.apache.hadoop.metrics2.MetricsRecordBuilder;
import org.apache.hadoop.metrics2.MetricsSource;
import org.apache.hadoop.metrics2.MetricsSystem;
import org.apache.hadoop.metrics2.annotation.Metric;
import org.apache.hadoop.metrics2.annotation.Metrics;
import org.apache.hadoop.metrics2.lib.DefaultMetricsSystem;
import org.apache.hadoop.metrics2.lib.Interns;
import org.apache.hadoop.metrics2.lib.MetricsRegistry;
import org.apache.hadoop.metrics2.lib.MutableCounterLong;
import org.apache.hadoop.ozone.OzoneConsts;
import org.apache.hadoop.util.StringUtils;

import static org.apache.hadoop.hdds.protocol.proto.HddsProtos.NodeState.DEAD;
import static org.apache.hadoop.hdds.protocol.proto.HddsProtos.NodeState.DECOMMISSIONED;
import static org.apache.hadoop.hdds.protocol.proto.HddsProtos.NodeState.DECOMMISSIONING;
import static org.apache.hadoop.hdds.protocol.proto.HddsProtos.NodeState.HEALTHY;
import static org.apache.hadoop.hdds.protocol.proto.HddsProtos.NodeState.STALE;

/**
 * This class maintains Node related metrics.
 */
@InterfaceAudience.Private
@Metrics(about = "SCM NodeManager Metrics", context = OzoneConsts.OZONE)
public final class SCMNodeMetrics implements MetricsSource {

  public static final String SOURCE_NAME =
      SCMNodeMetrics.class.getSimpleName();

  private @Metric MutableCounterLong numHBProcessed;
  private @Metric MutableCounterLong numHBProcessingFailed;
  private @Metric MutableCounterLong numNodeReportProcessed;
  private @Metric MutableCounterLong numNodeReportProcessingFailed;
  private @Metric String textMetric;

  private final MetricsRegistry registry;
  private final NodeManagerMXBean managerMXBean;
  private final MetricsInfo recordInfo = Interns.info("SCMNodeManager",
      "SCM NodeManager metrics");

  /** Private constructor. */
  private SCMNodeMetrics(NodeManagerMXBean managerMXBean) {
    this.managerMXBean = managerMXBean;
    this.registry = new MetricsRegistry(recordInfo);
    this.textMetric = "my_test_metric";
  }

  /**
   * Create and returns SCMNodeMetrics instance.
   *
   * @return SCMNodeMetrics
   */
  public static SCMNodeMetrics create(NodeManagerMXBean managerMXBean) {
    MetricsSystem ms = DefaultMetricsSystem.instance();
    return ms.register(SOURCE_NAME, "SCM NodeManager Metrics",
        new SCMNodeMetrics(managerMXBean));
  }

  /**
   * Unregister the metrics instance.
   */
  public void unRegister() {
    MetricsSystem ms = DefaultMetricsSystem.instance();
    ms.unregisterSource(SOURCE_NAME);
  }

  /**
   * Increments number of heartbeat processed count.
   */
  void incNumHBProcessed() {
    numHBProcessed.incr();
  }

  /**
   * Increments number of heartbeat processing failed count.
   */
  void incNumHBProcessingFailed() {
    numHBProcessingFailed.incr();
  }

  /**
   * Increments number of node report processed count.
   */
  void incNumNodeReportProcessed() {
    numNodeReportProcessed.incr();
  }

  /**
   * Increments number of node report processing failed count.
   */
  void incNumNodeReportProcessingFailed() {
    numNodeReportProcessingFailed.incr();
  }

  /**
   * Get aggregated counter and gauge metrics.
   */
  @Override
  @SuppressWarnings("SuspiciousMethodCalls")
  public void getMetrics(MetricsCollector collector, boolean all) {
    Map<String, Map<String, Integer>> nodeCount = managerMXBean.getNodeCount();
    Map<String, Long> nodeInfo = managerMXBean.getNodeInfo();
<<<<<<< HEAD

    /**
     * Loop over the Node map and create a metric for the cross product of all
     * Operational and health states, ie:
     *     InServiceHealthy
     *     InServiceStale
     *     ...
     *     EnteringMaintenanceHealthy
     *     ...
     */
    MetricsRecordBuilder metrics = collector.addRecord(registry.info());
    for(Map.Entry<String, Map<String, Integer>> e : nodeCount.entrySet()) {
      for(Map.Entry<String, Integer> h : e.getValue().entrySet()) {
        metrics.addGauge(
            Interns.info(
                StringUtils.camelize(e.getKey()+"_"+h.getKey()+"_nodes"),
                "Number of "+e.getKey()+" "+h.getKey()+" datanodes"),
            h.getValue());
      }
    }

    for (Map.Entry<String, Long> e : nodeInfo.entrySet()) {
      metrics.addGauge(
          Interns.info(e.getKey(), diskMetricDescription(e.getKey())),
          e.getValue());
    }
    registry.snapshot(metrics, all);
  }

  private String diskMetricDescription(String metric) {
    StringBuilder sb = new StringBuilder();
    sb.append("Total");
    if (metric.indexOf("Maintenance") >= 0) {
      sb.append(" maintenance");
    } else if (metric.indexOf("Decommissioned") >= 0) {
      sb.append(" decommissioned");
    }
    if (metric.indexOf("DiskCapacity") >= 0) {
      sb.append(" disk capacity");
    } else if (metric.indexOf("DiskUsed") >= 0) {
      sb.append(" disk capacity used");
    } else if (metric.indexOf("DiskRemaining") >= 0) {
      sb.append(" disk capacity remaining");
    } else if (metric.indexOf("SSDCapacity") >= 0) {
      sb.append(" SSD capacity");
    } else if (metric.indexOf("SSDUsed") >= 0) {
      sb.append(" SSD capacity used");
    } else if (metric.indexOf("SSDRemaining") >= 0) {
      sb.append(" SSD capacity remaining");
    }
    return sb.toString();
=======
    registry.snapshot(
        collector.addRecord(registry.info()) // Add annotated ones first
            .addGauge(Interns.info(
                "HealthyNodes",
                "Number of healthy datanodes"),
                nodeCount.get(HEALTHY.toString()))
            .addGauge(Interns.info("StaleNodes",
                "Number of stale datanodes"),
                nodeCount.get(STALE.toString()))
            .addGauge(Interns.info("DeadNodes",
                "Number of dead datanodes"),
                nodeCount.get(DEAD.toString()))
            .addGauge(Interns.info("DecommissioningNodes",
                "Number of decommissioning datanodes"),
                nodeCount.get(DECOMMISSIONING.toString()))
            .addGauge(Interns.info("DecommissionedNodes",
                "Number of decommissioned datanodes"),
                nodeCount.get(DECOMMISSIONED.toString()))
            .addGauge(Interns.info("DiskCapacity",
                "Total disk capacity"),
                nodeInfo.get("DISKCapacity"))
            .addGauge(Interns.info("DiskUsed",
                "Total disk capacity used"),
                nodeInfo.get("DISKUsed"))
            .addGauge(Interns.info("DiskRemaining",
                "Total disk capacity remaining"),
                nodeInfo.get("DISKRemaining"))
            .addGauge(Interns.info("SSDCapacity",
                "Total ssd capacity"),
                nodeInfo.get("SSDCapacity"))
            .addGauge(Interns.info("SSDUsed",
                "Total ssd capacity used"),
                nodeInfo.get("SSDUsed"))
            .addGauge(Interns.info("SSDRemaining",
                "Total disk capacity remaining"),
                nodeInfo.get("SSDRemaining")),
        all);
>>>>>>> 6267a39d
  }
}<|MERGE_RESOLUTION|>--- conflicted
+++ resolved
@@ -36,8 +36,6 @@
 import org.apache.hadoop.util.StringUtils;
 
 import static org.apache.hadoop.hdds.protocol.proto.HddsProtos.NodeState.DEAD;
-import static org.apache.hadoop.hdds.protocol.proto.HddsProtos.NodeState.DECOMMISSIONED;
-import static org.apache.hadoop.hdds.protocol.proto.HddsProtos.NodeState.DECOMMISSIONING;
 import static org.apache.hadoop.hdds.protocol.proto.HddsProtos.NodeState.HEALTHY;
 import static org.apache.hadoop.hdds.protocol.proto.HddsProtos.NodeState.STALE;
 
@@ -124,7 +122,6 @@
   public void getMetrics(MetricsCollector collector, boolean all) {
     Map<String, Map<String, Integer>> nodeCount = managerMXBean.getNodeCount();
     Map<String, Long> nodeInfo = managerMXBean.getNodeInfo();
-<<<<<<< HEAD
 
     /**
      * Loop over the Node map and create a metric for the cross product of all
@@ -176,44 +173,5 @@
       sb.append(" SSD capacity remaining");
     }
     return sb.toString();
-=======
-    registry.snapshot(
-        collector.addRecord(registry.info()) // Add annotated ones first
-            .addGauge(Interns.info(
-                "HealthyNodes",
-                "Number of healthy datanodes"),
-                nodeCount.get(HEALTHY.toString()))
-            .addGauge(Interns.info("StaleNodes",
-                "Number of stale datanodes"),
-                nodeCount.get(STALE.toString()))
-            .addGauge(Interns.info("DeadNodes",
-                "Number of dead datanodes"),
-                nodeCount.get(DEAD.toString()))
-            .addGauge(Interns.info("DecommissioningNodes",
-                "Number of decommissioning datanodes"),
-                nodeCount.get(DECOMMISSIONING.toString()))
-            .addGauge(Interns.info("DecommissionedNodes",
-                "Number of decommissioned datanodes"),
-                nodeCount.get(DECOMMISSIONED.toString()))
-            .addGauge(Interns.info("DiskCapacity",
-                "Total disk capacity"),
-                nodeInfo.get("DISKCapacity"))
-            .addGauge(Interns.info("DiskUsed",
-                "Total disk capacity used"),
-                nodeInfo.get("DISKUsed"))
-            .addGauge(Interns.info("DiskRemaining",
-                "Total disk capacity remaining"),
-                nodeInfo.get("DISKRemaining"))
-            .addGauge(Interns.info("SSDCapacity",
-                "Total ssd capacity"),
-                nodeInfo.get("SSDCapacity"))
-            .addGauge(Interns.info("SSDUsed",
-                "Total ssd capacity used"),
-                nodeInfo.get("SSDUsed"))
-            .addGauge(Interns.info("SSDRemaining",
-                "Total disk capacity remaining"),
-                nodeInfo.get("SSDRemaining")),
-        all);
->>>>>>> 6267a39d
   }
 }