/*
 * Licensed to the Apache Software Foundation (ASF) under one
 * or more contributor license agreements.  See the NOTICE file
 * distributed with this work for additional information
 * regarding copyright ownership.  The ASF licenses this file
 * to you under the Apache License, Version 2.0 (the
 * "License"); you may not use this file except in compliance
 *  with the License.  You may obtain a copy of the License at
 *
 *      http://www.apache.org/licenses/LICENSE-2.0
 *
 *  Unless required by applicable law or agreed to in writing, software
 *  distributed under the License is distributed on an "AS IS" BASIS,
 *  WITHOUT WARRANTIES OR CONDITIONS OF ANY KIND, either express or implied.
 *  See the License for the specific language governing permissions and
 *  limitations under the License.
 */
package org.apache.hadoop.ozone.client.io;

import org.apache.hadoop.hdds.client.BlockID;
import org.apache.hadoop.hdds.client.ECReplicationConfig;
import org.apache.hadoop.hdds.client.ReplicationConfig;
import org.apache.hadoop.hdds.protocol.proto.HddsProtos;
import org.apache.hadoop.hdds.scm.OzoneClientConfig;
import org.apache.hadoop.hdds.scm.XceiverClientFactory;
import org.apache.hadoop.hdds.scm.pipeline.Pipeline;
import org.apache.hadoop.hdds.scm.storage.BlockExtendedInputStream;
import org.apache.hadoop.hdds.scm.storage.BlockInputStream;
import org.apache.hadoop.hdds.scm.storage.BlockLocationInfo;
import org.apache.hadoop.hdds.security.token.OzoneBlockTokenIdentifier;
import org.apache.hadoop.io.ByteBufferPool;
import org.apache.hadoop.io.ElasticByteBufferPool;
import org.apache.hadoop.security.token.Token;

import java.util.concurrent.ExecutorService;
import java.util.concurrent.Executors;
import java.util.function.Function;
import java.util.function.Supplier;

/**
 * Factory class to create various BlockStream instances.
 */
public class BlockInputStreamFactoryImpl implements BlockInputStreamFactory {

  private ECBlockInputStreamFactory ecBlockStreamFactory;

  public static BlockInputStreamFactory getInstance(
      ByteBufferPool byteBufferPool,
      Supplier<ExecutorService> ecReconstructExecutorSupplier) {
    return new BlockInputStreamFactoryImpl(byteBufferPool,
        ecReconstructExecutorSupplier);
  }

  public BlockInputStreamFactoryImpl() {
    this(new ElasticByteBufferPool(), Executors::newSingleThreadExecutor);
  }

  public BlockInputStreamFactoryImpl(ByteBufferPool byteBufferPool,
      Supplier<ExecutorService> ecReconstructExecutorSupplier) {
    this.ecBlockStreamFactory =
        ECBlockInputStreamFactoryImpl.getInstance(this, byteBufferPool,
            ecReconstructExecutorSupplier);
  }

  /**
   * Create a new BlockInputStream based on the replication Config. If the
   * replication Config indicates the block is EC, then it will create an
   * ECBlockInputStream, otherwise a BlockInputStream will be returned.
   * @param repConfig The replication Config
   * @param blockInfo The blockInfo representing the block.
   * @param pipeline The pipeline to be used for reading the block
   * @param token The block Access Token
   * @param verifyChecksum Whether to verify checksums or not.
   * @param xceiverFactory Factory to create the xceiver in the client
   * @param refreshFunction Function to refresh the pipeline if needed
   * @return BlockExtendedInputStream of the correct type.
   */
  public BlockExtendedInputStream create(ReplicationConfig repConfig,
      BlockLocationInfo blockInfo, Pipeline pipeline,
      Token<OzoneBlockTokenIdentifier> token,
      XceiverClientFactory xceiverFactory,
      Function<BlockID, BlockLocationInfo> refreshFunction,
      OzoneClientConfig config) {
    if (repConfig.getReplicationType().equals(HddsProtos.ReplicationType.EC)) {
      return new ECBlockInputStreamProxy((ECReplicationConfig)repConfig,
          blockInfo, xceiverFactory, refreshFunction,
          ecBlockStreamFactory, config);
    } else {
<<<<<<< HEAD
      return new BlockInputStream(blockInfo, pipeline, token, verifyChecksum, xceiverFactory,
          refreshFunction);
=======
      return new BlockInputStream(blockInfo.getBlockID(), blockInfo.getLength(),
          pipeline, token, xceiverFactory, refreshFunction,
          config);
>>>>>>> 97038ef0
    }
  }

}<|MERGE_RESOLUTION|>--- conflicted
+++ resolved
@@ -86,14 +86,9 @@
           blockInfo, xceiverFactory, refreshFunction,
           ecBlockStreamFactory, config);
     } else {
-<<<<<<< HEAD
-      return new BlockInputStream(blockInfo, pipeline, token, verifyChecksum, xceiverFactory,
-          refreshFunction);
-=======
-      return new BlockInputStream(blockInfo.getBlockID(), blockInfo.getLength(),
+      return new BlockInputStream(blockInfo,
           pipeline, token, xceiverFactory, refreshFunction,
           config);
->>>>>>> 97038ef0
     }
   }
 
